// Copyright (c) Facebook, Inc. and its affiliates.
// This source code is licensed under the MIT license found in the
// LICENSE file in the root directory of this source tree.

// This is an implementation of
// Karis, Brian. “Real Shading in Unreal Engine 4.” (2013).

precision highp float;

// -------------- input ---------------------
// position, normal, tangent, biTangent in world space,
// NOT camera space
in highp vec3 position;
in highp vec3 normal;
#if defined(TEXTURED)
in highp vec2 texCoord;
#endif
#if defined(NORMAL_TEXTURE) && defined(PRECOMPUTED_TANGENT)
in highp vec3 tangent;
in highp vec3 biTangent;
#endif

// -------------- output -------------------
layout(location = OUTPUT_ATTRIBUTE_LOCATION_COLOR) out vec4 fragmentColor;
#if defined(OBJECT_ID)
layout(location = OUTPUT_ATTRIBUTE_LOCATION_OBJECT_ID) out highp uint
    fragmentObjectId;
#endif

#if (LIGHT_COUNT > 0)
// -------------- lights -------------------
// NOTE: In this shader, the light intensity is considered in the lightColor!!
uniform vec3 LightColors[LIGHT_COUNT];
uniform float LightRanges[LIGHT_COUNT];

// lights in world space!
// if .w == 0, it means it is a directional light, .xyz is the direction;
// if .w == 1, it means it is a point light, .xyz is the light position;
// it is NOT put in the Light Structure, simply because we may modify the code
// so it is computed in the vertex shader.
uniform vec4 LightDirections[LIGHT_COUNT];
#endif

// -------------- material, textures ------------------
struct MaterialData {
<<<<<<< HEAD
  vec4 baseColor;     // diffuse color, if BaseColorTexture exists,
                      // multiply it with the BaseColorTexture
  float roughness;    // roughness of a surface, if roughness texture exists,
                      // multiply it with the MetallicRoughnessTexture
  float metallic;     // metalness of a surface, if metallic texture exists,
                      // multiply it the MetallicRoughnessTexture
  vec3 emissiveColor; // emissiveColor, if emissive texture exists,
                      // multiply it the EmissiveTexture
  float occlusionStrength;
=======
  vec4 baseColor;      // diffuse color, if BaseColorTexture exists,
                       // multiply it with the BaseColorTexture
  float roughness;     // roughness of a surface, if roughness texture exists,
                       // multiply it with the MetallicRoughnessTexture
  float metallic;      // metalness of a surface, if metallic texture exists,
                       // multiply it the MetallicRoughnessTexture
  vec3 emissiveColor;  // emissiveColor, if emissive texture exists,
                       // multiply it the EmissiveTexture
>>>>>>> ba5d1e6a
};
uniform MaterialData Material;

#if defined(BASECOLOR_TEXTURE)
uniform sampler2D BaseColorTexture;
#endif
#if defined(METALLIC_TEXTURE) || defined(ROUGHNESS_TEXTURE)
uniform sampler2D MetallicRoughnessTexture;
#endif
#if defined(NORMAL_TEXTURE)
uniform sampler2D NormalTexture;
#endif
// TODO: separate occlusion texture
// (if it is not packed with metallicRoughness texture)
#if defined(EMISSIVE_TEXTURE)
uniform sampler2D EmissiveTexture;
#endif

#if defined(IMAGE_BASED_LIGHTING)
uniform samplerCube IrradianceMap;
uniform sampler2D BrdfLUT;
uniform samplerCube PrefilteredMap;
#endif

// -------------- uniforms ----------------
#if defined(OBJECT_ID)
uniform highp uint ObjectId;
#endif

#if defined(NORMAL_TEXTURE) && defined(NORMAL_TEXTURE_SCALE)
uniform mediump float NormalTextureScale
#ifndef GL_ES
    = 1.0
#endif
    ;
#endif

// camera position in world space
uniform highp vec3 CameraWorldPos;

<<<<<<< HEAD
#if defined(IMAGE_BASED_LIGHTING)
uniform uint PrefilteredMapMipLevels;
#endif

struct PbrEquationScales{
  float directDiffuse;
  float directSpecular;
#if defined(IMAGE_BASED_LIGHTING)
  float iblDiffuse;  // 0.0 ~ 1.0
  float iblSpecular; // 0.0 ~ 1.0
#endif
};
uniform PbrEquationScales Scales;
=======
// scales for components in the PBR equation
// [0] = direct diffuse
// [1] = direct specular
// [2] = ibl diffuse
// [3] = ibl specular
const int DirectDiffuse = 0;
const int DirectSpecular = 1;
#if defined(IMAGE_BASED_LIGHTING)
const int IblDiffuse = 2;
const int IblSpecular = 3;
#endif
uniform highp vec4 ComponentScales;

#if defined(IMAGE_BASED_LIGHTING)
uniform uint PrefilteredMapMipLevels;
#endif
>>>>>>> ba5d1e6a

uniform int PbrDebugDisplay;

// -------------- shader ------------------

// The following function Uncharted2Tonemap is based on:
<<<<<<< HEAD
// https://github.com/SaschaWillems/Vulkan-glTF-PBR/blob/master/data/shaders/pbr_khr.frag
vec3 Uncharted2Tonemap(vec3 color) {
    float A = 0.15;
    float B = 0.50;
    float C = 0.10;
    float D = 0.20;
    float E = 0.02;
    float F = 0.30;
    float W = 11.2;
    return ((color*(A*color+C*B)+D*E)/(color*(A*color+B)+D*F))-E/F;
}

// TODO: make them uniform variables
const float exposure = 4.5f;
const float gamma = 2.2f;

// The following function tonemap is based on:
// https://github.com/SaschaWillems/Vulkan-glTF-PBR/blob/master/data/shaders/pbr_khr.frag
vec4 tonemap(vec4 color) {
    vec3 outcol = Uncharted2Tonemap(color.rgb * exposure);
    outcol = outcol * (1.0f / Uncharted2Tonemap(vec3(11.2f)));
    return vec4(pow(outcol, vec3(1.0f / gamma)), color.a);
}

// The following function SRGBtoLINEAR is based on:
=======
>>>>>>> ba5d1e6a
// https://github.com/SaschaWillems/Vulkan-glTF-PBR/blob/master/data/shaders/pbr_khr.frag
vec3 Uncharted2Tonemap(vec3 color) {
  float A = 0.15;
  float B = 0.50;
  float C = 0.10;
  float D = 0.20;
  float E = 0.02;
  float F = 0.30;
  float W = 11.2;
  return ((color * (A * color + C * B) + D * E) /
          (color * (A * color + B) + D * F)) -
         E / F;
}

// TODO: make them uniform variables
const float exposure = 4.5f;
const float gamma = 2.2f;

// The following function tonemap is based on:
// https://github.com/SaschaWillems/Vulkan-glTF-PBR/blob/master/data/shaders/pbr_khr.frag
// Tone mapping is to take a wide dynamic range of values and compressing them
// into a smaller range that is appropriate for the output device.
vec4 tonemap(vec4 color) {
#ifdef TONE_MAP
  vec3 outcol = Uncharted2Tonemap(color.rgb * exposure);
  outcol = outcol * (1.0f / Uncharted2Tonemap(vec3(11.2f)));
  return vec4(pow(outcol, vec3(1.0f / gamma)), color.a);
#else
  return color;
#endif
}

#if defined(NORMAL_TEXTURE) && defined(PRECOMPUTED_TANGENT)
vec3 getNormalFromNormalMap() {
  vec3 tangentNormal =
#if defined(NORMAL_TEXTURE_SCALE)
      normalize((texture(NormalTexture, texCoord).xyz * 2.0 - 1.0) *
                vec3(NormalTextureScale, NormalTextureScale, 1.0));
#else
      texture(NormalTexture, texCoord).xyz * 2.0 - 1.0;
#endif

#if defined(PRECOMPUTED_TANGENT)
  vec3 T = normalize(tangent);
  vec3 B = normalize(biTangent);
  vec3 N = normalize(normal);
#else
  // #error can only accept precomputed TBN
    // Perturb normal, see http://www.thetenthplanet.de/archives/1180
  // material_info.glsl from https://github.com/KhronosGroup/glTF-Sample-Viewer
  /*
    vec3 pos_dx = dFdx(position);
    vec3 pos_dy = dFdy(position);
    vec3 uv_dx = dFdx(vec3(texCoord, 0.0));
    vec3 uv_dy = dFdy(vec3(texCoord, 0.0));
    vec3 T_ = (uv_dy.t * pos_dx - uv_dx.t * pos_dy) /
            (uv_dx.s * uv_dy.t - uv_dy.s * uv_dx.t);
    vec3 N = normalize(normal);
  // othewise one can approximate the N using:
  // vec3 N = normalize(cross(pos_dx, pos_dy));
  vec3 T = normalize(T_ - N * dot(N, T_));
    vec3 B = normalize(cross(N, T));
  */
  vec3 q1 = dFdx(position);
    vec3 q2 = dFdy(position);
    vec2 st1 = dFdx(texCoord);
    vec2 st2 = dFdy(texCoord);

    vec3 N = normalize(normal);
    vec3 T = normalize(q1 * st2.t - q2 * st1.t);
    vec3 B = -normalize(cross(N, T));
#endif
  // negate the TBN matrix for back-facing primitives
  if (gl_FrontFacing == false) {
    T *= -1.0;
    B *= -1.0;
    N *= -1.0;
  }
  mat3 TBN = mat3(T, B, N);

  // TBN transforms tangentNormal from tangent space to world space
  return normalize(TBN * tangentNormal);
}
#endif

// PI is defined in the pbrCommon.glsl
const float INV_PI = 1.0 / PI;
const float Epsilon = 0.0001;
const float DielectricSpecular = 0.04;

// helper function to compute the Specular G
float geometrySchlickGGX(float dotProd, float roughness) {
  float r = (roughness + 1.0);
  float k = (r * r) / 8.0;
  float d = dotProd * (1.0 - k) + k;

  return dotProd / d;
}

// Specular G, specular geometric attenuation
// n_dot_l: <normal, light>
// n_dot_v: <normal, view>
//     normal: normal direction
//     light: light source direction
//     view: camera direction, aka light outgoing direction
float specularGeometricAttenuation(float n_dot_l,
                                   float n_dot_v,
                                   float roughness) {
  float ggx1 = geometrySchlickGGX(n_dot_l, roughness);
  float ggx2 = geometrySchlickGGX(n_dot_v, roughness);

  return ggx1 * ggx2;
}

// Specular F, aka Fresnel, use Schlick's approximation
// specularReflectance: specular reflectance at normal incidence
// v_dot_h: <view, halfVector>
//          view: camera direction, aka light outgoing direction
//          halfVector: half vector of light and view
vec3 fresnelSchlick(vec3 specularReflectance, float v_dot_h) {
  // https://github.com/SaschaWillems/Vulkan-glTF-PBR
  // For typical incident reflectance range (between 4% to 100%)
  // set the grazing reflectance to 100% for typical fresnel effect.
  // For very low reflectance range on highly diffuse objects (below 4%),
  // incrementally reduce grazing reflecance to 0%.
  float reflectance = max(max(specularReflectance.r, specularReflectance.g),
                          specularReflectance.b);
  float reflectance90 = clamp(reflectance * 25.0, 0.0, 1.0);
  return specularReflectance +
         (vec3(reflectance90) - specularReflectance) * pow(1.0 - v_dot_h, 5.0);
}

// specularReflectance: specular reflectance at normal incidence
//     for nonmetal, using constant 0.04
// c_diff: diffuse color
// metallic: metalness of the surface
// roughness: roughness of the surface
// v_dot_h: <view, halfVector>
// n_dot_l: <normal, light>
// n_dot_v: <normal, view>
// n_dot_h: <normal, halfVector>
//     normal: normal direction
//     light: light source direction
//     view: camera direction, aka light outgoing direction
//     halfVector: half vector of light and view
// lightRadiance: the radiance of the light,
//                which equals to intensity * attenuation
// output:
// diffuseContrib: the contribution of the direct diffuse
// specularContrib: the contribution of the direct specular
void microfacetModel(vec3 specularReflectance,
                     vec3 c_diff,
                     float metallic,
                     float roughness,
                     float v_dot_h,
                     float n_dot_l,
                     float n_dot_v,
                     float n_dot_h,
                     vec3 lightRadiance,
                     out vec3 diffuseContrib,
                     out vec3 specularContrib) {
  vec3 Fresnel = fresnelSchlick(specularReflectance, v_dot_h);
  // Diffuse BRDF
  // NOTE: energy conservation requires
  // diffuse + specular <= 1.0, where specular = Fresnel
  vec3 diffuse = (vec3(1.0) - Fresnel) * c_diff * INV_PI;

  // Specular BRDF
  float temp = max(4.0 * n_dot_l * n_dot_v, Epsilon);
  vec3 specular = Fresnel *
                  specularGeometricAttenuation(n_dot_l, n_dot_v, roughness) *
                  // normalDistributionGGX is defined in the pbrCommon.glsl
                  // Specular D, normal distribution function (NDF),
                  // also known as ggxDistribution
                  normalDistributionGGX(n_dot_h, roughness) / temp;

  vec3 tempVec = lightRadiance * n_dot_l;
  diffuseContrib = diffuse * tempVec;
  specularContrib = specular * tempVec;
}

#if defined(IMAGE_BASED_LIGHTING)
// c_diff: diffuse color
// n: normal on shading location in world space
vec3 computeIBLDiffuse(vec3 c_diff, vec3 n) {
  // diffuse part = c_diff * irradiance
  // return c_diff * texture(IrradianceMap, n).rgb * Scales.iblDiffuse;
<<<<<<< HEAD
  return c_diff *
      SRGBtoLINEAR(tonemap(texture(IrradianceMap, n))).rgb * Scales.iblDiffuse;
=======
  return c_diff * tonemap(texture(IrradianceMap, n)).rgb *
         ComponentScales[IblDiffuse];
>>>>>>> ba5d1e6a
}

vec3 computeIBLSpecular(float roughness,
                        float n_dot_v,
                        vec3 specularReflectance,
                        vec3 reflectionDir) {
  vec3 brdf = texture(BrdfLUT, vec2(max(n_dot_v, 0.0), 1.0 - roughness)).rgb;
  float lod = roughness * float(PrefilteredMapMipLevels);
<<<<<<< HEAD
  vec3 prefilteredColor = SRGBtoLINEAR(tonemap(textureLod(PrefilteredMap, reflectionDir, lod))).rgb;

  return prefilteredColor * (specularReflectance * brdf.x + brdf.y) * Scales.iblSpecular;
}
#endif
=======
  vec3 prefilteredColor =
      tonemap(textureLod(PrefilteredMap, reflectionDir, lod)).rgb;

  return prefilteredColor * (specularReflectance * brdf.x + brdf.y) *
         ComponentScales[IblSpecular];
}
#endif

>>>>>>> ba5d1e6a
void main() {
  vec3 emissiveColor = Material.emissiveColor;
#if defined(EMISSIVE_TEXTURE)
  emissiveColor *= texture(EmissiveTexture, texCoord).rgb;
#endif
  fragmentColor = vec4(emissiveColor, 0.0);

#if (LIGHT_COUNT > 0)
  vec4 baseColor = Material.baseColor;
#if defined(BASECOLOR_TEXTURE)
  baseColor *= texture(BaseColorTexture, texCoord);
#endif

  float roughness = Material.roughness;
#if defined(ROUGHNESS_TEXTURE)
  roughness *= texture(MetallicRoughnessTexture, texCoord).g;
#endif

  float metallic = Material.metallic;
#if defined(METALLIC_TEXTURE)
  metallic *= texture(MetallicRoughnessTexture, texCoord).b;
#endif

// normal map will only work if both normal texture and the tangents exist.
// if only normal texture is set, normal mapping will be safely ignored.
// n is the normal in *world* space, NOT camera space
#if defined(NORMAL_TEXTURE) && defined(PRECOMPUTED_TANGENT)
  // normal is now in the camera space
  vec3 n = getNormalFromNormalMap();
#else
  vec3 n = normalize(normal);
  // This means backface culling is disabled,
  // which implies it is rendering with the "double sided" material.
  // Based on glTF 2.0 Spec, the normal must be reversed for back faces
  if (gl_FrontFacing == false) {
    n *= -1.0;
  }
#endif

  // view is the normalized vector from the shading location to the camera
  // in *world space*
  vec3 view = normalize(CameraWorldPos - position);

  // compute specularReflectance, specular reflectance at normal incidence
  // for nonmetal, using constant 0.04
  vec3 specularReflectance =
      mix(vec3(DielectricSpecular), baseColor.rgb, metallic);

  // diffuse color (c_diff in gltf 2.0 spec:
  // https://github.com/KhronosGroup/glTF/blob/master/specification/2.0/README.md#metal-brdf-and-dielectric-brdf)
  // c_diff = lerp(baseColor.rgb * (1 - dielectricSpecular), black, metallic)
  vec3 c_diff = baseColor.rgb * (1.0 - DielectricSpecular) * (1.0 - metallic);
  float n_dot_v = clamp(dot(n, view), 0.001, 1.0);

  vec3 diffuseContrib = vec3(0.0, 0.0, 0.0);
  vec3 specularContrib = vec3(0.0, 0.0, 0.0);

  const int maxShadowNum = 3;

  // compute contribution of each light using the microfacet model
  // the following part of the code is inspired by the Phong.frag in Magnum
  // library (https://magnum.graphics/)
  for (int iLight = 0; iLight < LIGHT_COUNT; ++iLight) {
    // Attenuation. Directional lights have the .w component set to 0, use
    // that to make the distance zero -- which will then ensure the
    // attenuation is always 1.0
    highp float dist = length(LightDirections[iLight].xyz - position) *
                       LightDirections[iLight].w;
    // If range is 0 for whatever reason, clamp it to a small value to
    // avoid a NaN when dist is 0 as well (which is the case for
    // directional lights).
    highp float attenuation = clamp(
        1.0 - pow(dist / max(LightRanges[iLight], 0.0001), 4.0), 0.0, 1.0);
    attenuation = attenuation * attenuation / (1.0 + dist * dist);

    // radiance
    vec3 lightRadiance = LightColors[iLight] * attenuation;

    // light source direction: a vector from the shading location to the light
    vec3 light = normalize(LightDirections[iLight].xyz -
                           position * LightDirections[iLight].w);
    /*
    void microfacetModel(vec3 specularReflectance,
                         vec3 c_diff,
                         float metallic,
                         float roughness,
                         float v_dot_h,
                         float n_dot_l,
                         float n_dot_v,
                         float n_dot_h,
                         vec3 lightRadiance,
                         out vec3 diffuseContrib,
                         out vec3 specularContrib);
    */
    vec3 halfVector = normalize(light + view);
    float v_dot_h = clamp(dot(view, halfVector), 0.0, 1.0);
    float n_dot_l = clamp(dot(n, light), 0.001, 1.0);
    float n_dot_h = clamp(dot(n, halfVector), 0.0, 1.0);
    vec3 currentDiffuseContrib = vec3(0.0, 0.0, 0.0);
    vec3 currentSpecularContrib = vec3(0.0, 0.0, 0.0);
<<<<<<< HEAD
    microfacetModel(specularReflectance,
                    c_diff,
                    metallic,
                    roughness,
                    v_dot_h,
                    n_dot_l,
                    n_dot_v,
                    n_dot_h,
                    lightRadiance,
                    currentDiffuseContrib,
                    currentSpecularContrib);
    // Temporarily we only support 1 point light shadow map
    #if defined(SHADOWS_PCF)
    float shadow = (iLight == 0 ? computeShadowPCF(position, LightDirections[0].xyz, CameraWorldPos) : 1.0f);
    #elif defined(SHADOWS_VSM)
    float shadow = (iLight < maxShadowNum ? computeShadowVSM(iLight, position, LightDirections[iLight].xyz) : 1.0f);
    #else
    float shadow = 1.0f;
    #endif

    diffuseContrib += shadow * currentDiffuseContrib;
    specularContrib += shadow * currentSpecularContrib;
=======
    microfacetModel(specularReflectance, c_diff, metallic, roughness, v_dot_h,
                    n_dot_l, n_dot_v, n_dot_h, lightRadiance,
                    currentDiffuseContrib, currentSpecularContrib);
    diffuseContrib += currentDiffuseContrib;
    specularContrib += currentSpecularContrib;
>>>>>>> ba5d1e6a
  }  // for lights

  diffuseContrib *= ComponentScales[DirectDiffuse];
  specularContrib *= ComponentScales[DirectSpecular];

  // TODO: use ALPHA_MASK to discard fragments
  fragmentColor += vec4(diffuseContrib + specularContrib, baseColor.a);
#endif  // if LIGHT_COUNT > 0

#if defined(IMAGE_BASED_LIGHTING)
<<<<<<< HEAD
vec3 iblDiffuseContrib = computeIBLDiffuse(c_diff, n);
fragmentColor.rgb += iblDiffuseContrib;

vec3 reflection = normalize(reflect(-view, n));
vec3 iblSpecularContrib =
  computeIBLSpecular(roughness, n_dot_v, specularReflectance, reflection);
fragmentColor.rgb += iblSpecularContrib;
#endif // IMAGE_BASED_LIGHTING
=======
  vec3 iblDiffuseContrib = computeIBLDiffuse(c_diff, n);
  fragmentColor.rgb += iblDiffuseContrib;

  vec3 reflection = normalize(reflect(-view, n));
  vec3 iblSpecularContrib =
      computeIBLSpecular(roughness, n_dot_v, specularReflectance, reflection);
  fragmentColor.rgb += iblSpecularContrib;
#endif  // IMAGE_BASED_LIGHTING
>>>>>>> ba5d1e6a

#if defined(OBJECT_ID)
  fragmentObjectId = ObjectId;
#endif
<<<<<<< HEAD


// PBR equation debug
    // "none", "Diff (l,n)", "F (l,h)", "G (l,v,h)", "D (h)", "Specular"
    if (PbrDebugDisplay > 0) {
        switch (PbrDebugDisplay) {
      case 1:
        fragmentColor.rgb = diffuseContrib; // direct diffuse
        break;
      case 2:
        fragmentColor.rgb = specularContrib; // direct specular
        break;
      case 3:
        #if defined(IMAGE_BASED_LIGHTING)
          fragmentColor.rgb = iblDiffuseContrib; // ibl diffuse
        #endif
        break;
      case 4:
        #if defined(IMAGE_BASED_LIGHTING)
          fragmentColor.rgb = iblSpecularContrib; // ibl specular
        #endif
        break;
            case 5:
                fragmentColor.rgb = n; // normal
                break;
      case 6:
      #if defined(SHADOWS_PCF) || defined(SHADOWS_VSM)
        fragmentColor.rgb = visualizePointShadowMap(1, position, LightDirections[1].xyz);
      #endif
        break;

    /*
            case 2:
                outColor.rgb = F;
                break;
            case 3:
                outColor.rgb = vec3(G);
                break;
            case 4:
                outColor.rgb = vec3(D);
                break;
            case 5:
                outColor.rgb = specContrib;
                break;
    */
        }
    }
}
=======
  // PBR equation debug
  // "none", "Diff (l,n)", "F (l,h)", "G (l,v,h)", "D (h)", "Specular"
#if defined(PBR_DEBUG_DISPLAY)
  if (PbrDebugDisplay > 0) {
    switch (PbrDebugDisplay) {
      case 1:
        fragmentColor.rgb = diffuseContrib;  // direct diffuse
        break;
      case 2:
        fragmentColor.rgb = specularContrib;  // direct specular
        break;
      case 3:
#if defined(IMAGE_BASED_LIGHTING)
        fragmentColor.rgb = iblDiffuseContrib;  // ibl diffuse
#endif
        break;
      case 4:
#if defined(IMAGE_BASED_LIGHTING)
        fragmentColor.rgb = iblSpecularContrib;  // ibl specular
#endif
        break;
      case 5:
        fragmentColor.rgb = n;  // normal
        break;
      case 6:
        // TODO: Shadows
        /*
#if defined(SHADOWS_VSM)
        fragmentColor.rgb =
            visualizePointShadowMap(1, position, LightDirections[1].xyz);
#endif
*/
        break;
    }  // switch
  }
#endif
}  // main
>>>>>>> ba5d1e6a
<|MERGE_RESOLUTION|>--- conflicted
+++ resolved
@@ -43,17 +43,6 @@
 
 // -------------- material, textures ------------------
 struct MaterialData {
-<<<<<<< HEAD
-  vec4 baseColor;     // diffuse color, if BaseColorTexture exists,
-                      // multiply it with the BaseColorTexture
-  float roughness;    // roughness of a surface, if roughness texture exists,
-                      // multiply it with the MetallicRoughnessTexture
-  float metallic;     // metalness of a surface, if metallic texture exists,
-                      // multiply it the MetallicRoughnessTexture
-  vec3 emissiveColor; // emissiveColor, if emissive texture exists,
-                      // multiply it the EmissiveTexture
-  float occlusionStrength;
-=======
   vec4 baseColor;      // diffuse color, if BaseColorTexture exists,
                        // multiply it with the BaseColorTexture
   float roughness;     // roughness of a surface, if roughness texture exists,
@@ -62,7 +51,6 @@
                        // multiply it the MetallicRoughnessTexture
   vec3 emissiveColor;  // emissiveColor, if emissive texture exists,
                        // multiply it the EmissiveTexture
->>>>>>> ba5d1e6a
 };
 uniform MaterialData Material;
 
@@ -103,21 +91,6 @@
 // camera position in world space
 uniform highp vec3 CameraWorldPos;
 
-<<<<<<< HEAD
-#if defined(IMAGE_BASED_LIGHTING)
-uniform uint PrefilteredMapMipLevels;
-#endif
-
-struct PbrEquationScales{
-  float directDiffuse;
-  float directSpecular;
-#if defined(IMAGE_BASED_LIGHTING)
-  float iblDiffuse;  // 0.0 ~ 1.0
-  float iblSpecular; // 0.0 ~ 1.0
-#endif
-};
-uniform PbrEquationScales Scales;
-=======
 // scales for components in the PBR equation
 // [0] = direct diffuse
 // [1] = direct specular
@@ -134,41 +107,12 @@
 #if defined(IMAGE_BASED_LIGHTING)
 uniform uint PrefilteredMapMipLevels;
 #endif
->>>>>>> ba5d1e6a
 
 uniform int PbrDebugDisplay;
 
 // -------------- shader ------------------
 
 // The following function Uncharted2Tonemap is based on:
-<<<<<<< HEAD
-// https://github.com/SaschaWillems/Vulkan-glTF-PBR/blob/master/data/shaders/pbr_khr.frag
-vec3 Uncharted2Tonemap(vec3 color) {
-    float A = 0.15;
-    float B = 0.50;
-    float C = 0.10;
-    float D = 0.20;
-    float E = 0.02;
-    float F = 0.30;
-    float W = 11.2;
-    return ((color*(A*color+C*B)+D*E)/(color*(A*color+B)+D*F))-E/F;
-}
-
-// TODO: make them uniform variables
-const float exposure = 4.5f;
-const float gamma = 2.2f;
-
-// The following function tonemap is based on:
-// https://github.com/SaschaWillems/Vulkan-glTF-PBR/blob/master/data/shaders/pbr_khr.frag
-vec4 tonemap(vec4 color) {
-    vec3 outcol = Uncharted2Tonemap(color.rgb * exposure);
-    outcol = outcol * (1.0f / Uncharted2Tonemap(vec3(11.2f)));
-    return vec4(pow(outcol, vec3(1.0f / gamma)), color.a);
-}
-
-// The following function SRGBtoLINEAR is based on:
-=======
->>>>>>> ba5d1e6a
 // https://github.com/SaschaWillems/Vulkan-glTF-PBR/blob/master/data/shaders/pbr_khr.frag
 vec3 Uncharted2Tonemap(vec3 color) {
   float A = 0.15;
@@ -217,7 +161,7 @@
   vec3 N = normalize(normal);
 #else
   // #error can only accept precomputed TBN
-    // Perturb normal, see http://www.thetenthplanet.de/archives/1180
+  // Perturb normal, see http://www.thetenthplanet.de/archives/1180
   // material_info.glsl from https://github.com/KhronosGroup/glTF-Sample-Viewer
   /*
     vec3 pos_dx = dFdx(position);
@@ -233,13 +177,13 @@
     vec3 B = normalize(cross(N, T));
   */
   vec3 q1 = dFdx(position);
-    vec3 q2 = dFdy(position);
-    vec2 st1 = dFdx(texCoord);
-    vec2 st2 = dFdy(texCoord);
-
-    vec3 N = normalize(normal);
-    vec3 T = normalize(q1 * st2.t - q2 * st1.t);
-    vec3 B = -normalize(cross(N, T));
+  vec3 q2 = dFdy(position);
+  vec2 st1 = dFdx(texCoord);
+  vec2 st2 = dFdy(texCoord);
+
+  vec3 N = normalize(normal);
+  vec3 T = normalize(q1 * st2.t - q2 * st1.t);
+  vec3 B = -normalize(cross(N, T));
 #endif
   // negate the TBN matrix for back-facing primitives
   if (gl_FrontFacing == false) {
@@ -356,13 +300,8 @@
 vec3 computeIBLDiffuse(vec3 c_diff, vec3 n) {
   // diffuse part = c_diff * irradiance
   // return c_diff * texture(IrradianceMap, n).rgb * Scales.iblDiffuse;
-<<<<<<< HEAD
-  return c_diff *
-      SRGBtoLINEAR(tonemap(texture(IrradianceMap, n))).rgb * Scales.iblDiffuse;
-=======
   return c_diff * tonemap(texture(IrradianceMap, n)).rgb *
          ComponentScales[IblDiffuse];
->>>>>>> ba5d1e6a
 }
 
 vec3 computeIBLSpecular(float roughness,
@@ -371,13 +310,6 @@
                         vec3 reflectionDir) {
   vec3 brdf = texture(BrdfLUT, vec2(max(n_dot_v, 0.0), 1.0 - roughness)).rgb;
   float lod = roughness * float(PrefilteredMapMipLevels);
-<<<<<<< HEAD
-  vec3 prefilteredColor = SRGBtoLINEAR(tonemap(textureLod(PrefilteredMap, reflectionDir, lod))).rgb;
-
-  return prefilteredColor * (specularReflectance * brdf.x + brdf.y) * Scales.iblSpecular;
-}
-#endif
-=======
   vec3 prefilteredColor =
       tonemap(textureLod(PrefilteredMap, reflectionDir, lod)).rgb;
 
@@ -386,7 +318,6 @@
 }
 #endif
 
->>>>>>> ba5d1e6a
 void main() {
   vec3 emissiveColor = Material.emissiveColor;
 #if defined(EMISSIVE_TEXTURE)
@@ -487,36 +418,26 @@
     float n_dot_h = clamp(dot(n, halfVector), 0.0, 1.0);
     vec3 currentDiffuseContrib = vec3(0.0, 0.0, 0.0);
     vec3 currentSpecularContrib = vec3(0.0, 0.0, 0.0);
-<<<<<<< HEAD
-    microfacetModel(specularReflectance,
-                    c_diff,
-                    metallic,
-                    roughness,
-                    v_dot_h,
-                    n_dot_l,
-                    n_dot_v,
-                    n_dot_h,
-                    lightRadiance,
-                    currentDiffuseContrib,
-                    currentSpecularContrib);
-    // Temporarily we only support 1 point light shadow map
-    #if defined(SHADOWS_PCF)
-    float shadow = (iLight == 0 ? computeShadowPCF(position, LightDirections[0].xyz, CameraWorldPos) : 1.0f);
-    #elif defined(SHADOWS_VSM)
-    float shadow = (iLight < maxShadowNum ? computeShadowVSM(iLight, position, LightDirections[iLight].xyz) : 1.0f);
-    #else
-    float shadow = 1.0f;
-    #endif
-
-    diffuseContrib += shadow * currentDiffuseContrib;
-    specularContrib += shadow * currentSpecularContrib;
-=======
     microfacetModel(specularReflectance, c_diff, metallic, roughness, v_dot_h,
                     n_dot_l, n_dot_v, n_dot_h, lightRadiance,
                     currentDiffuseContrib, currentSpecularContrib);
-    diffuseContrib += currentDiffuseContrib;
-    specularContrib += currentSpecularContrib;
->>>>>>> ba5d1e6a
+// Temporarily we only support 1 point light shadow map
+#if defined(SHADOWS_PCF)
+    float shadow =
+        (iLight == 0 ? computeShadowPCF(position, LightDirections[0].xyz,
+                                        CameraWorldPos)
+                     : 1.0f);
+#elif defined(SHADOWS_VSM)
+    float shadow =
+        (iLight < maxShadowNum
+             ? computeShadowVSM(iLight, position, LightDirections[iLight].xyz)
+             : 1.0f);
+#else
+    float shadow = 1.0f;
+#endif
+
+    diffuseContrib += shadow * currentDiffuseContrib;
+    specularContrib += shadow * currentSpecularContrib;
   }  // for lights
 
   diffuseContrib *= ComponentScales[DirectDiffuse];
@@ -527,16 +448,6 @@
 #endif  // if LIGHT_COUNT > 0
 
 #if defined(IMAGE_BASED_LIGHTING)
-<<<<<<< HEAD
-vec3 iblDiffuseContrib = computeIBLDiffuse(c_diff, n);
-fragmentColor.rgb += iblDiffuseContrib;
-
-vec3 reflection = normalize(reflect(-view, n));
-vec3 iblSpecularContrib =
-  computeIBLSpecular(roughness, n_dot_v, specularReflectance, reflection);
-fragmentColor.rgb += iblSpecularContrib;
-#endif // IMAGE_BASED_LIGHTING
-=======
   vec3 iblDiffuseContrib = computeIBLDiffuse(c_diff, n);
   fragmentColor.rgb += iblDiffuseContrib;
 
@@ -545,61 +456,10 @@
       computeIBLSpecular(roughness, n_dot_v, specularReflectance, reflection);
   fragmentColor.rgb += iblSpecularContrib;
 #endif  // IMAGE_BASED_LIGHTING
->>>>>>> ba5d1e6a
 
 #if defined(OBJECT_ID)
   fragmentObjectId = ObjectId;
 #endif
-<<<<<<< HEAD
-
-
-// PBR equation debug
-    // "none", "Diff (l,n)", "F (l,h)", "G (l,v,h)", "D (h)", "Specular"
-    if (PbrDebugDisplay > 0) {
-        switch (PbrDebugDisplay) {
-      case 1:
-        fragmentColor.rgb = diffuseContrib; // direct diffuse
-        break;
-      case 2:
-        fragmentColor.rgb = specularContrib; // direct specular
-        break;
-      case 3:
-        #if defined(IMAGE_BASED_LIGHTING)
-          fragmentColor.rgb = iblDiffuseContrib; // ibl diffuse
-        #endif
-        break;
-      case 4:
-        #if defined(IMAGE_BASED_LIGHTING)
-          fragmentColor.rgb = iblSpecularContrib; // ibl specular
-        #endif
-        break;
-            case 5:
-                fragmentColor.rgb = n; // normal
-                break;
-      case 6:
-      #if defined(SHADOWS_PCF) || defined(SHADOWS_VSM)
-        fragmentColor.rgb = visualizePointShadowMap(1, position, LightDirections[1].xyz);
-      #endif
-        break;
-
-    /*
-            case 2:
-                outColor.rgb = F;
-                break;
-            case 3:
-                outColor.rgb = vec3(G);
-                break;
-            case 4:
-                outColor.rgb = vec3(D);
-                break;
-            case 5:
-                outColor.rgb = specContrib;
-                break;
-    */
-        }
-    }
-}
-=======
   // PBR equation debug
   // "none", "Diff (l,n)", "F (l,h)", "G (l,v,h)", "D (h)", "Specular"
 #if defined(PBR_DEBUG_DISPLAY)
@@ -636,5 +496,4 @@
     }  // switch
   }
 #endif
-}  // main
->>>>>>> ba5d1e6a
+}  // main