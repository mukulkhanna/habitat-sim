// Copyright (c) Facebook, Inc. and its affiliates.
// This source code is licensed under the MIT license found in the
// LICENSE file in the root directory of this source tree.
precision highp float;

// ------------ uniform ----------------------
uniform highp vec2 FocalLength;
uniform highp vec2 PrincipalPointOffset;
uniform highp float Alpha;
uniform highp float Xi;

#if defined(COLOR_TEXTURE)
uniform samplerCube ColorTexture;
#endif

#if defined(DEPTH_TEXTURE)
uniform samplerCube DepthTexture;
#endif

#if defined(OBJECT_ID_TEXTURE)
uniform usamplerCube ObjectIdTexture;
#endif

// ------------ output -----------------------
#if defined(COLOR_TEXTURE)
layout(location = OUTPUT_ATTRIBUTE_LOCATION_COLOR)
out highp vec4 fragmentColor;
#endif

#if defined(OBJECT_ID_TEXTURE)
layout(location = OUTPUT_ATTRIBUTE_LOCATION_OBJECT_ID)
out highp uint fragmentObjectId;
#endif

void main(void) {
  vec3 m;
  m.xy = (gl_FragCoord.xy - PrincipalPointOffset) / FocalLength;
<<<<<<< HEAD

=======
>>>>>>> cdae81c7
  float r2 = dot(m.xy, m.xy);
  float sq1 = 1.0 - (2.0 * Alpha - 1.0) * r2;
  if (sq1 < 0.0)
    discard;
  m.z = (1.0 - Alpha * Alpha * r2) / (Alpha * sqrt(sq1) + 1.0 - Alpha);
  float mz2 = m.z * m.z;
  // unproject to get the ray direction
  float sq2 = mz2 + (1.0 - Xi * Xi) * r2;
  if (sq2 < 0.0)
    discard;

  // Careful!
  // one cannot flip the z at this point,
  // otherwise a wrong offset would be introducted in the "ray"
  // based on the following equation.

  // unproject to get the ray direction
  vec3 ray = (m.z * Xi + sqrt(sq2)) / (mz2 + r2) * m - vec3(0.0, 0.0, Xi);

  // So far, coordinates are computed in the right-handed Cartesian system.
  // However, OpenGL cubemap uses a left-handed system with z points inwards,
  // (https://www.khronos.org/opengl/wiki/Cubemap_Texture)
  // so flip the z here:
  ray.z = -ray.z;

#if defined(COLOR_TEXTURE)
  fragmentColor = texture(ColorTexture, normalize(ray));
#endif
#if defined(DEPTH_TEXTURE)
  gl_FragDepth = texture(DepthTexture, normalize(ray)).r;
#endif
#if defined(OBJECT_ID_TEXTURE)
  fragmentObjectId = texture(ObjectIdTexture, normalize(ray)).r;
#endif
}<|MERGE_RESOLUTION|>--- conflicted
+++ resolved
@@ -35,10 +35,6 @@
 void main(void) {
   vec3 m;
   m.xy = (gl_FragCoord.xy - PrincipalPointOffset) / FocalLength;
-<<<<<<< HEAD
-
-=======
->>>>>>> cdae81c7
   float r2 = dot(m.xy, m.xy);
   float sq1 = 1.0 - (2.0 * Alpha - 1.0) * r2;
   if (sq1 < 0.0)
