--- conflicted
+++ resolved
@@ -325,14 +325,14 @@
    * @return  Whether or not the object is active.
    */
   bool isObjectAwake(const int objectID) const {
-    return physicsManager_->isObjectAwake(objectID);
+    return !physicsManager_->getArticulatedObjectSleep(objectID);
   };
 
   /**
    * @brief Set the object to sleep or wake.
    */
   void setObjectSleep(const int objectID, bool sleep) {
-    physicsManager_->setObjectSleep(objectID, sleep);
+    physicsManager_->setArticulatedObjectSleep(objectID, sleep);
   };
 
   /**@brief Retrieves a shared pointer to the VelocityControl struct for this
@@ -1126,16 +1126,12 @@
    * @return Whether or not the object is in contact with any other collision
    * enabled objects.
    */
-<<<<<<< HEAD
-  bool contactTest(int objectID, bool staticAsStage = true, int sceneID = 0);
-=======
-  bool contactTest(int objectID, int sceneID = 0) {
+  bool contactTest(int objectID, bool staticAsStage = true, int sceneID = 0) {
     if (sceneHasPhysics(sceneID)) {
-      return physicsManager_->contactTest(objectID);
+      return physicsManager_->contactTest(objectID, staticAsStage);
     }
     return false;
   }
->>>>>>> a24b5c70
 
   /**
    * @brief Perform discrete collision detection for the scene.
