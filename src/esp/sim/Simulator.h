--- conflicted
+++ resolved
@@ -75,23 +75,17 @@
 
   bool semanticSceneExists() const { return (semanticScene_ != nullptr); }
 
-<<<<<<< HEAD
   /**
    * @brief get the current active scene graph
    */
-  scene::SceneGraph& getActiveSceneGraph();
-  /**
-   * @brief get the current active semantic scene graph
-   */
-  scene::SceneGraph& getActiveSemanticSceneGraph();
-=======
   scene::SceneGraph& getActiveSceneGraph() {
     CORRADE_INTERNAL_ASSERT(std::size_t(activeSceneID_) < sceneID_.size());
     return sceneManager_->getSceneGraph(activeSceneID_);
   }
->>>>>>> a743f4d4
-
-  //! return the semantic scene's SceneGraph for rendering
+
+  /**
+   * @brief get the semantic scene's SceneGraph for rendering
+   */
   scene::SceneGraph& getActiveSemanticSceneGraph() {
     CORRADE_INTERNAL_ASSERT(std::size_t(activeSemanticSceneID_) <
                             sceneID_.size());
