// Copyright (c) Facebook, Inc. and its affiliates.
// This source code is licensed under the MIT license found in the
// LICENSE file in the root directory of this source tree.

#include "Simulator.h"

#include <memory>
#include <string>
#include <utility>

#include <Corrade/Utility/Directory.h>
#include <Corrade/Utility/String.h>
#include <Magnum/EigenIntegration/GeometryIntegration.h>
#include <Magnum/GL/Context.h>
#include <Magnum/GL/Renderer.h>

#include "esp/core/esp.h"
#include "esp/gfx/Drawable.h"
#include "esp/gfx/RenderCamera.h"
#include "esp/gfx/Renderer.h"
#include "esp/gfx/replay/Recorder.h"
#include "esp/gfx/replay/ReplayManager.h"
#include "esp/metadata/attributes/AttributesBase.h"
#include "esp/nav/PathFinder.h"
#include "esp/physics/PhysicsManager.h"
#include "esp/physics/bullet/BulletDebugManager.h"
#include "esp/scene/ObjectControls.h"
#include "esp/scene/SemanticScene.h"
#include "esp/sensor/CameraSensor.h"
#include "esp/sensor/SensorFactory.h"
#include "esp/sensor/VisualSensor.h"

namespace Cr = Corrade;

namespace esp {
namespace sim {

using metadata::attributes::PhysicsManagerAttributes;
using metadata::attributes::SceneObjectInstanceAttributes;
using metadata::attributes::StageAttributes;

Simulator::Simulator(const SimulatorConfiguration& cfg,
                     metadata::MetadataMediator::ptr _metadataMediator)
    : metadataMediator_{std::move(_metadataMediator)},
      random_{core::Random::create(cfg.randomSeed)},
      requiresTextures_{Cr::Containers::NullOpt} {
  // initalize members according to cfg
  // NOTE: NOT SO GREAT NOW THAT WE HAVE virtual functions
  //       Maybe better not to do this reconfigure
  reconfigure(cfg);
}

Simulator::~Simulator() {
  LOG(INFO) << "Deconstructing Simulator";
  close(true);
}

void Simulator::close(const bool destroy) {
  if (renderer_)
    renderer_->acquireGlContext();

  pathfinder_ = nullptr;
  navMeshVisPrimID_ = esp::ID_UNDEFINED;
  navMeshVisNode_ = nullptr;
  agents_.clear();

  physicsManager_ = nullptr;
  gfxReplayMgr_ = nullptr;
  semanticScene_ = nullptr;

  sceneID_.clear();
  sceneManager_ = nullptr;

  resourceManager_ = nullptr;

  if (destroy) {
    renderer_ = nullptr;
    context_ = nullptr;
  }

  activeSceneID_ = ID_UNDEFINED;
  activeSemanticSceneID_ = ID_UNDEFINED;
  config_ = SimulatorConfiguration{};

  frustumCulling_ = true;
  requiresTextures_ = Cr::Containers::NullOpt;
}

void Simulator::reconfigure(const SimulatorConfiguration& cfg) {
  // set metadata mediator's cfg  upon creation or reconfigure
  if (!metadataMediator_) {
    metadataMediator_ = metadata::MetadataMediator::create(cfg);
  } else {
    metadataMediator_->setSimulatorConfiguration(cfg);
  }

  // assign MM to RM on create or reconfigure
  if (!resourceManager_) {
    resourceManager_ = std::make_unique<assets::ResourceManager>(
        metadataMediator_, assets::ResourceManager::Flag::BuildPhongFromPbr);
    if (cfg.createRenderer) {
      // needs to be called after ResourceManager exists but before any assets
      // have been loaded
      reconfigureReplayManager(cfg.enableGfxReplaySave);
    }
  } else {
    resourceManager_->setMetadataMediator(metadataMediator_);
  }

  if (!sceneManager_) {
    sceneManager_ = scene::SceneManager::create_unique();
  }

  // if configuration is unchanged, just reset and return
  if (cfg == config_) {
    reset();
    return;
  }
  // otherwise set current configuration and initialize
  // TODO can optimize to do partial re-initialization instead of from-scratch
  config_ = cfg;

  if (requiresTextures_ == Cr::Containers::NullOpt) {
    requiresTextures_ = config_.requiresTextures;
    resourceManager_->setRequiresTextures(config_.requiresTextures);
  } else if (!(*requiresTextures_) && config_.requiresTextures) {
    throw std::runtime_error(
        "requiresTextures was changed to True from False.  Must call close() "
        "before changing this value.");
  } else if ((*requiresTextures_) && !config_.requiresTextures) {
    LOG(WARNING) << "Not changing requiresTextures as the simulator was "
                    "initialized with True.  Call close() to change this.";
  }

  bool success = false;
  // (re) create scene instance based on whether or not a renderer is requested.
  if (config_.createRenderer) {
    /* When creating a viewer based app, there is no need to create a
    WindowlessContext since a (windowed) context already exists. */
    if (!context_ && !Magnum::GL::Context::hasCurrent()) {
      context_ = gfx::WindowlessContext::create_unique(config_.gpuDeviceId);
    }

    // reinitalize members
    if (!renderer_) {
      gfx::Renderer::Flags flags;
      if (!(*requiresTextures_))
        flags |= gfx::Renderer::Flag::NoTextures;

#if !defined(CORRADE_TARGET_EMSCRIPTEN)
      if (context_)
        flags |= gfx::Renderer::Flag::BackgroundThread;
#endif

      renderer_ = gfx::Renderer::create(context_.get(), flags);
    }

    renderer_->acquireGlContext();

    // (re) create scene instance
    success = createSceneInstance(config_.activeSceneName);
  } else {
    // (re) create scene instance without renderer
    success = createSceneInstanceNoRenderer(config_.activeSceneName);
  }

  LOG(INFO) << "Simulator::reconfigure : createSceneInstance success == "
            << (success ? "true" : "false")
            << " for active scene name : " << config_.activeSceneName
            << (config_.createRenderer ? " with" : " without") << " renderer.";

}  // Simulator::reconfigure

metadata::attributes::SceneAttributes::cptr
Simulator::setSceneInstanceAttributes(const std::string& activeSceneName) {
  namespace FileUtil = Cr::Utility::Directory;

  // This should always/only be called by either createSceneInstance or
  // createSceneInstanceNoRendere.

  // Get scene instance attributes corresponding to passed active scene name
  // This will retrieve, or construct, an appropriately configured scene
  // instance attributes, depending on what exists in the Scene Dataset library
  // for the current dataset.

  metadata::attributes::SceneAttributes::cptr curSceneInstanceAttributes =
      metadataMediator_->getSceneAttributesByName(activeSceneName);

  // 1. Load navmesh specified in current scene instance attributes.

  const std::string& navmeshFileLoc = metadataMediator_->getNavmeshPathByHandle(
      curSceneInstanceAttributes->getNavmeshHandle());

  LOG(INFO)
      << "Simulator::setSceneInstanceAttributes : Navmesh file location in "
         "scene instance : "
      << navmeshFileLoc;
  // Get name of navmesh and use to create pathfinder and load navmesh
  // create pathfinder and load navmesh if available
  pathfinder_ = nav::PathFinder::create();
  if (FileUtil::exists(navmeshFileLoc)) {
    LOG(INFO) << "Simulator::setSceneInstanceAttributes : Loading navmesh from "
              << navmeshFileLoc;
    bool pfSuccess = pathfinder_->loadNavMesh(navmeshFileLoc);
    LOG(INFO) << "Simulator::setSceneInstanceAttributes : "
              << (pfSuccess ? "Navmesh Loaded." : "Navmesh load error.");
  } else {
    LOG(WARNING)
        << "Simulator::setSceneInstanceAttributes : Navmesh file not found, "
           "checked at filename : '"
        << navmeshFileLoc << "'";
  }
  // Calling to seeding needs to be done after the pathfinder creation but
  // before anything else.
  seed(config_.randomSeed);

  // initalize scene graph CAREFUL! previous scene graph is not deleted!
  // TODO:
  // We need to make a design decision here:
  // when instancing a new scene, shall we delete all of the previous scene
  // graphs?

  activeSceneID_ = sceneManager_->initSceneGraph();
  sceneID_.push_back(activeSceneID_);

  // 2. Load the Semantic Scene Descriptor file appropriate for the current
  // scene instance.
  // get name of desired semantic scene descriptor file
  const std::string semanticSceneDescFilename =
      metadataMediator_->getSemanticSceneDescriptorPathByHandle(
          curSceneInstanceAttributes->getSemanticSceneHandle());

  if (semanticSceneDescFilename.compare("") != 0) {
    bool fileExists = false;
    bool success = false;
    const std::string msgPrefix =
        "Simulator::setSceneInstanceAttributes : Attempt to load ";
    // semantic scene descriptor might not exist, so
    semanticScene_ = nullptr;
    semanticScene_ = scene::SemanticScene::create();
    LOG(INFO) << "Simulator::setSceneInstanceAttributes : SceneInstance : "
              << activeSceneName
              << " proposed Semantic Scene Descriptor filename : "
              << semanticSceneDescFilename;

    // Attempt to load semantic scene descriptor specified in scene instance
    // file, agnostic to file type inferred by name,
    success = scene::SemanticScene::loadSemanticSceneDescriptor(
        semanticSceneDescFilename, *semanticScene_);
    if (!success) {
      // attempt to look for specified file failed, attempt to build new file
      // name by searching in path specified of specified file for
      // info_semantic.json file for replica dataset
      const std::string tmpFName = FileUtil::join(
          FileUtil::path(semanticSceneDescFilename), "info_semantic.json");
      if (FileUtil::exists(tmpFName)) {
        success =
            scene::SemanticScene::loadReplicaHouse(tmpFName, *semanticScene_);
        LOG(INFO) << msgPrefix
                  << "Replica w/existing constructed file : " << tmpFName
                  << " in directory with " << semanticSceneDescFilename << " : "
                  << (success ? "" : "not ") << "successful";
      }
    }  // if given SSD file name specifiedd exists
    LOG(WARNING)
        << "Simulator::setSceneInstanceAttributes : All attempts to load "
           "SSD with SceneAttributes-provided name "
        << semanticSceneDescFilename << " : exist : " << fileExists
        << " : loaded as expected type : " << success;

  }  // if semantic scene descriptor specified in scene instance

  // 3. Specify frustumCulling based on value either from config (if override
  // is specified) or from scene instance attributes.
  frustumCulling_ = config_.frustumCulling;

  // return a const ptr to the cur scene instance attributes
  return curSceneInstanceAttributes;

}  // Simulator::setSceneInstanceAttributes

bool Simulator::createSceneInstance(const std::string& activeSceneName) {
  if (renderer_)
    renderer_->acquireGlContext();
  // 1. initial setup for scene instancing - sets or creates the
  // current scene instance to correspond to the given name.
  metadata::attributes::SceneAttributes::cptr curSceneInstanceAttributes =
      setSceneInstanceAttributes(activeSceneName);

  // get sceneGraph and rootNode
  auto& sceneGraph = sceneManager_->getSceneGraph(activeSceneID_);
  auto& rootNode = sceneGraph.getRootNode();

  // 2. (re)seat & (re)init physics manager using the physics manager
  // attributes specified in current simulator configuration held in
  // metadataMediator.
  resourceManager_->initPhysicsManager(
      physicsManager_, config_.enablePhysics, &rootNode,
      metadataMediator_->getCurrentPhysicsManagerAttributes());
  // Set PM's reference to this simulator
  physicsManager_->setSimulator(this);

  // 3. Load lighting as specified for scene instance - perform before stage
  // load so lighting key can be set appropriately. get name of light setup
  // for this scene instance
  std::string lightSetupKey;

  if (config_.overrideSceneLightDefaults) {
    lightSetupKey = config_.sceneLightSetup;
    LOG(INFO) << "Simulator::createSceneInstance : Using config-specified "
                 "Light key : -"
              << lightSetupKey << "-";
  } else {
    lightSetupKey = metadataMediator_->getLightSetupFullHandle(
        curSceneInstanceAttributes->getLightingHandle());
    LOG(INFO)
        << "Simulator::createSceneInstance : Using scene instance-specified "
           "Light key : -"
        << lightSetupKey << "-";
    if (lightSetupKey.compare(NO_LIGHT_KEY) != 0) {
      // lighting attributes corresponding to this key should exist unless it
      // is empty; if empty, the following does nothing.
      esp::gfx::LightSetup lightingSetup =
          metadataMediator_->getLightLayoutAttributesManager()
              ->createLightSetupFromAttributes(lightSetupKey);
      // set lightsetup in resource manager
      resourceManager_->setLightSetup(lightingSetup,
                                      Mn::ResourceKey{lightSetupKey});
    }
  }

  // 4. Load stage specified by Scene Instance Attributes
  // Get Stage Instance Attributes - contains name of stage and initial
  // transformation of stage in scene.
  // TODO : need to support stageInstanceAttributes transformation upon
  // creation.

  const SceneObjectInstanceAttributes::ptr stageInstanceAttributes =
      curSceneInstanceAttributes->getStageInstance();

  // Get full library name of StageAttributes
  const std::string stageAttributesHandle =
      metadataMediator_->getStageAttrFullHandle(
          stageInstanceAttributes->getHandle());
  // Get StageAttributes
  auto stageAttributes =
      metadataMediator_->getStageAttributesManager()->getObjectCopyByHandle(
          stageAttributesHandle);

  // constant representing unknown shader type
  const int unknownShaderType =
      static_cast<int>(metadata::attributes::ObjectInstanceShaderType::Unknown);

  // set defaults for stage creation

  // set shader type to use for stage
  int stageShaderType = stageInstanceAttributes->getShaderType();
  if (stageShaderType != unknownShaderType) {
    stageAttributes->setShaderType(stageShaderType);
  }
  // set lighting key
  stageAttributes->setLightSetup(lightSetupKey);
  // set frustum culling from simulator config
  stageAttributes->setFrustumCulling(frustumCulling_);

  // create a structure to manage active scene and active semantic scene ID
  // passing to and from loadStage
  std::vector<int> tempIDs{activeSceneID_, activeSemanticSceneID_};
  LOG(INFO) << "Simulator::createSceneInstance : Start to load stage named : "
            << stageAttributes->getHandle() << " with render asset : "
            << stageAttributes->getRenderAssetHandle()
            << " and collision asset : "
            << stageAttributes->getCollisionAssetHandle();

  // Load stage
  bool loadSuccess = resourceManager_->loadStage(
      stageAttributes, physicsManager_, sceneManager_.get(), tempIDs,
      config_.loadSemanticMesh, config_.forceSeparateSemanticSceneGraph);

  if (!loadSuccess) {
    LOG(ERROR) << "Simulator::createSceneInstance : Cannot load stage : "
               << stageAttributesHandle;
    // Pass the error to the python through pybind11 allowing graceful exit
    throw std::invalid_argument(
        "Simulator::createSceneInstance : Cannot load: " +
        stageAttributesHandle);
  } else {
    LOG(INFO) << "Simulator::createSceneInstance : Successfully loaded stage "
                 "named : "
              << stageAttributes->getHandle();
  }

  // refresh the NavMesh visualization if necessary after loading a new
  // SceneGraph
  if (isNavMeshVisualizationActive()) {
    // if updating pathfinder_ instance, refresh the visualization.
    setNavMeshVisualization(false);  // first clear the old instance
    setNavMeshVisualization(true);
  }

  // set activeSemanticSceneID_ values and push onto sceneID vector if
  // appropriate - tempIDs[1] will either be old activeSemanticSceneID_ (if
  // no semantic mesh was requested in loadStage); ID_UNDEFINED if desired
  // was not found; activeSceneID_, or a unique value, the last of which means
  // the semantic scene mesh is loaded.

  if (activeSemanticSceneID_ != tempIDs[1]) {
    // id has changed so act - if ID has not changed, do nothing
    activeSemanticSceneID_ = tempIDs[1];
    if ((activeSemanticSceneID_ != ID_UNDEFINED) &&
        (activeSemanticSceneID_ != activeSceneID_)) {
      sceneID_.push_back(activeSemanticSceneID_);
    } else {  // activeSemanticSceneID_ = activeSceneID_;
      assets::AssetType stageType =
          static_cast<assets::AssetType>(stageAttributes->getRenderAssetType());
      // instance meshes and suncg houses contain their semantic annotations
      // empty scene has none to worry about
      if (!(stageType == assets::AssetType::SUNCG_SCENE ||
            stageType == assets::AssetType::INSTANCE_MESH ||
            stageAttributesHandle.compare(assets::EMPTY_SCENE) == 0)) {
        // TODO: programmatic generation of semantic meshes when no
        // annotations are provided.
        LOG(WARNING) << "\n---\nSimulator::createSceneInstance : The active "
                        "scene does not contain semantic "
                        "annotations. \n---";
      }
    }
  }  // if ID has changed - needs to be reset

  // 5. Load object instances as spceified by Scene Instance Attributes.

  // Get all instances of objects described in scene
  const std::vector<SceneObjectInstanceAttributes::ptr> objectInstances =
      curSceneInstanceAttributes->getObjectInstances();

  // current scene graph's drawables
  auto& drawables = sceneGraph.getDrawables();
  // node to attach object to
  scene::SceneNode* attachmentNode = nullptr;
  // vector holding all objects added
  std::vector<int> objectsAdded;
  int objID = 0;

  // whether or not to correct for COM shift - only do for blender-sourced
  // scene attributes
  bool Default_COM_Correction =
      (static_cast<metadata::managers::SceneInstanceTranslationOrigin>(
           curSceneInstanceAttributes->getTranslationOrigin()) ==
       metadata::managers::SceneInstanceTranslationOrigin::AssetLocal);

  std::string errMsgTmplt =
      "Simulator::createSceneInstance : Error instancing scene : " +
      activeSceneName + " : ";
  // Iterate through instances, create object and implement initial
  // transformation.
  for (const auto& objInst : objectInstances) {
    const std::string objAttrFullHandle =
        metadataMediator_->getObjAttrFullHandle(objInst->getHandle());
    if (objAttrFullHandle == "") {
      LOG(ERROR) << errMsgTmplt
                 << "Unable to find objectAttributes whose handle contains "
                 << objInst->getHandle()
                 << " as specified in object instance attributes.";
      return false;
    }

    // Get ObjectAttributes
    auto objAttributes =
        metadataMediator_->getObjectAttributesManager()->getObjectCopyByHandle(
            objAttrFullHandle);
    if (!objAttributes) {
      LOG(ERROR) << errMsgTmplt
                 << "Missing/improperly configured objectAttributes "
                 << objAttrFullHandle << ", whose handle contains "
                 << objInst->getHandle()
                 << " as specified in object instance attributes.";
      return false;
    }
    // set shader type to use for stage
    int objShaderType = objInst->getShaderType();
    if (objShaderType != unknownShaderType) {
      objAttributes->setShaderType(objShaderType);
    }

    // create object using attributes copy.
    objID = physicsManager_->addObject(objAttributes, &drawables,
                                       attachmentNode, lightSetupKey);
    if (objID == ID_UNDEFINED) {
      // instancing failed for some reason.
      LOG(ERROR) << errMsgTmplt << "Object create failed for objectAttributes "
                 << objAttrFullHandle << ", whose handle contains "
                 << objInst->getHandle()
                 << " as specified in object instance attributes.";
      return false;
    }
    // set object's location and rotation based on translation and rotation
    // params specified in instance attributes
    auto translate = objInst->getTranslation();
    // get instance override value, if exists
    auto Instance_COM_Origin =
        static_cast<metadata::managers::SceneInstanceTranslationOrigin>(
            objInst->getTranslationOrigin());
    if (((Default_COM_Correction) &&
         (Instance_COM_Origin !=
          metadata::managers::SceneInstanceTranslationOrigin::COM)) ||
        (Instance_COM_Origin ==
         metadata::managers::SceneInstanceTranslationOrigin::AssetLocal)) {
      // if default COM correction is set and no object-based override, or if
      // Object set to correct for COM.

      translate -= objInst->getRotation().transformVector(
          physicsManager_->getObjectVisualSceneNodes(objID)[0]->translation());
    }
    physicsManager_->setTranslation(objID, translate);
    physicsManager_->setRotation(objID, objInst->getRotation());
    // set object's motion type if different than set value
    const physics::MotionType attrObjMotionType =
        static_cast<physics::MotionType>(objInst->getMotionType());
    if (attrObjMotionType != physics::MotionType::UNDEFINED) {
      physicsManager_->setObjectMotionType(objID, attrObjMotionType);
    }
    objectsAdded.push_back(objID);
  }  // for each object attributes
  // objectsAdded holds all ids of added objects.

  // TODO : reset may eventually have all the scene instance instantiation
  // code so that scenes can be reset
  reset();

  return true;
}  // Simulator::createSceneInstance

bool Simulator::createSceneInstanceNoRenderer(
    const std::string& activeSceneName) {
  // Initial setup for scene instancing without renderer - sets or creates the
  // current scene instance to correspond to the given name.  Also builds
  // navmesh and semantic scene descriptor file if appropriate.
  metadata::attributes::SceneAttributes::cptr curSceneInstanceAttributes =
      setSceneInstanceAttributes(activeSceneName);

  // TODO : reset may eventually have all the scene instance instantiation
  // code so that scenes can be reset
  reset();
  return true;
}  // Simulator::createSceneInstanceNoRenderer

void Simulator::reset() {
  if (physicsManager_ != nullptr) {
    // Note: only resets time to 0 by default.
    physicsManager_->reset();
  }

  for (auto& agent : agents_) {
    agent->reset();
  }
  const Magnum::Range3D& sceneBB =
      getActiveSceneGraph().getRootNode().computeCumulativeBB();
  resourceManager_->setLightSetup(gfx::getDefaultLights());
}  // Simulator::reset()

void Simulator::seed(uint32_t newSeed) {
  random_->seed(newSeed);
  pathfinder_->seed(newSeed);
}

void Simulator::reconfigureReplayManager(bool enableGfxReplaySave) {
  gfxReplayMgr_ = std::make_shared<gfx::replay::ReplayManager>();

  // construct Recorder instance if requested
  gfxReplayMgr_->setRecorder(enableGfxReplaySave
                                 ? std::make_shared<gfx::replay::Recorder>()
                                 : nullptr);
  // assign Recorder to ResourceManager
  CORRADE_INTERNAL_ASSERT(resourceManager_);
  resourceManager_->setRecorder(gfxReplayMgr_->getRecorder());

  // provide Player callback to replay manager
  gfxReplayMgr_->setPlayerCallback(
      [this](const assets::AssetInfo& assetInfo,
             const assets::RenderAssetInstanceCreationInfo& creation)
          -> scene::SceneNode* {
        return loadAndCreateRenderAssetInstance(assetInfo, creation);
      });
}

scene::SceneGraph& Simulator::getActiveSceneGraph() {
  CORRADE_INTERNAL_ASSERT(std::size_t(activeSceneID_) < sceneID_.size());
  return sceneManager_->getSceneGraph(activeSceneID_);
}

//! return the semantic scene's SceneGraph for rendering
scene::SceneGraph& Simulator::getActiveSemanticSceneGraph() {
  CORRADE_INTERNAL_ASSERT(std::size_t(activeSemanticSceneID_) <
                          sceneID_.size());
  return sceneManager_->getSceneGraph(activeSemanticSceneID_);
}

// === Physics Simulator Functions ===

int Simulator::addObject(const int objectLibId,
                         scene::SceneNode* attachmentNode,
                         const std::string& lightSetupKey,
                         const int sceneID) {
  if (sceneHasPhysics(sceneID)) {
    if (renderer_)
      renderer_->acquireGlContext();
    // TODO: change implementation to support multi-world and physics worlds
    // to own reference to a sceneGraph to avoid this.
    auto& drawables = getDrawableGroup(sceneID);
    return physicsManager_->addObject(objectLibId, &drawables, attachmentNode,
                                      lightSetupKey);
  }
  return ID_UNDEFINED;
}

int Simulator::addObjectByHandle(const std::string& objectLibHandle,
                                 scene::SceneNode* attachmentNode,
                                 const std::string& lightSetupKey,
                                 const int sceneID) {
  if (sceneHasPhysics(sceneID)) {
    if (renderer_)
      renderer_->acquireGlContext();
    // TODO: change implementation to support multi-world and physics worlds
    // to own reference to a sceneGraph to avoid this.
    auto& drawables = getDrawableGroup(sceneID);
    return physicsManager_->addObject(objectLibHandle, &drawables,
                                      attachmentNode, lightSetupKey);
  }
  return ID_UNDEFINED;
}

const metadata::attributes::ObjectAttributes::cptr
Simulator::getObjectInitializationTemplate(const int objectId,
                                           const int sceneID) const {
  if (sceneHasPhysics(sceneID)) {
    return physicsManager_->getObjectInitAttributes(objectId);
  }
  return nullptr;
}

const metadata::attributes::StageAttributes::cptr
Simulator::getStageInitializationTemplate(const int sceneID) const {
  if (sceneHasPhysics(sceneID)) {
    return physicsManager_->getStageInitAttributes();
  }
  return nullptr;
}

// return a list of existing objected IDs in a physical scene
std::vector<int> Simulator::getExistingObjectIDs(const int sceneID) {
  if (sceneHasPhysics(sceneID)) {
    return physicsManager_->getExistingObjectIDs();
  }
  return std::vector<int>();  // empty if no simulator exists
}

// remove object objectID instance in sceneID
void Simulator::removeObject(const int objectID,
                             bool deleteObjectNode,
                             bool deleteVisualNode,
                             const int sceneID) {
  if (sceneHasPhysics(sceneID)) {
    physicsManager_->removeObject(objectID, deleteObjectNode, deleteVisualNode);
    if (trajVisNameByID.count(objectID) > 0) {
      std::string trajVisAssetName = trajVisNameByID[objectID];
      trajVisNameByID.erase(objectID);
      trajVisIDByName.erase(trajVisAssetName);
      // TODO : if object is trajectory visualization, remove its assets as
      // well once this is supported.
      // resourceManager_->removeResourceByName(trajVisAssetName);
    }
  }
}

esp::physics::MotionType Simulator::getObjectMotionType(const int objectID,
                                                        const int sceneID) {
  if (sceneHasPhysics(sceneID)) {
    return physicsManager_->getObjectMotionType(objectID);
  }
  return esp::physics::MotionType::UNDEFINED;
}

void Simulator::setObjectMotionType(const esp::physics::MotionType& motionType,
                                    const int objectID,
                                    const int sceneID) {
  if (sceneHasPhysics(sceneID)) {
    physicsManager_->setObjectMotionType(objectID, motionType);
  }
}

physics::VelocityControl::ptr Simulator::getObjectVelocityControl(
    const int objectID,
    const int sceneID) const {
  if (sceneHasPhysics(sceneID)) {
    return physicsManager_->getVelocityControl(objectID);
  }
  return nullptr;
}

// apply forces and torques to objects
void Simulator::applyTorque(const Magnum::Vector3& tau,
                            const int objectID,
                            const int sceneID) {
  if (sceneHasPhysics(sceneID)) {
    physicsManager_->applyTorque(objectID, tau);
  }
}

void Simulator::applyForce(const Magnum::Vector3& force,
                           const Magnum::Vector3& relPos,
                           const int objectID,
                           const int sceneID) {
  if (sceneHasPhysics(sceneID)) {
    physicsManager_->applyForce(objectID, force, relPos);
  }
}

void Simulator::applyImpulse(const Magnum::Vector3& impulse,
                             const Magnum::Vector3& relPos,
                             const int objectID,
                             const int sceneID) {
  if (sceneHasPhysics(sceneID)) {
    physicsManager_->applyImpulse(objectID, impulse, relPos);
  }
}

scene::SceneNode* Simulator::getObjectSceneNode(const int objectID,
                                                const int sceneID) {
  if (sceneHasPhysics(sceneID)) {
    return &physicsManager_->getObjectSceneNode(objectID);
  }
  return nullptr;
}

std::vector<scene::SceneNode*> Simulator::getObjectVisualSceneNodes(
    const int objectID,
    const int sceneID) {
  if (sceneHasPhysics(sceneID)) {
    return physicsManager_->getObjectVisualSceneNodes(objectID);
  }
  return std::vector<scene::SceneNode*>();
}

// set object transform (kinemmatic control)
void Simulator::setTransformation(const Magnum::Matrix4& transform,
                                  const int objectID,
                                  const int sceneID) {
  if (sceneHasPhysics(sceneID)) {
    physicsManager_->setTransformation(objectID, transform);
  }
}

Magnum::Matrix4 Simulator::getTransformation(const int objectID,
                                             const int sceneID) {
  if (sceneHasPhysics(sceneID)) {
    return physicsManager_->getTransformation(objectID);
  }
  return Magnum::Matrix4::fromDiagonal(Magnum::Vector4(1));
}

esp::core::RigidState Simulator::getRigidState(const int objectID,
                                               const int sceneID) const {
  if (sceneHasPhysics(sceneID)) {
    return physicsManager_->getRigidState(objectID);
  }
  return esp::core::RigidState();
}

void Simulator::setRigidState(const esp::core::RigidState& rigidState,
                              const int objectID,
                              const int sceneID) {
  if (sceneHasPhysics(sceneID)) {
    physicsManager_->setRigidState(objectID, rigidState);
  }
}

// set object translation directly
void Simulator::setTranslation(const Magnum::Vector3& translation,
                               const int objectID,
                               const int sceneID) {
  if (sceneHasPhysics(sceneID)) {
    physicsManager_->setTranslation(objectID, translation);
  }
}

Magnum::Vector3 Simulator::getTranslation(const int objectID,
                                          const int sceneID) {
  // can throw if physicsManager is not initialized or either objectID/sceneID
  // is invalid
  if (sceneHasPhysics(sceneID)) {
    return physicsManager_->getTranslation(objectID);
  }
  return Magnum::Vector3();
}

// set object orientation directly
void Simulator::setRotation(const Magnum::Quaternion& rotation,
                            const int objectID,
                            const int sceneID) {
  if (sceneHasPhysics(sceneID)) {
    physicsManager_->setRotation(objectID, rotation);
  }
}

Magnum::Quaternion Simulator::getRotation(const int objectID,
                                          const int sceneID) {
  if (sceneHasPhysics(sceneID)) {
    return physicsManager_->getRotation(objectID);
  }
  return Magnum::Quaternion();
}

void Simulator::setLinearVelocity(const Magnum::Vector3& linVel,
                                  const int objectID,
                                  const int sceneID) {
  if (sceneHasPhysics(sceneID)) {
    return physicsManager_->setLinearVelocity(objectID, linVel);
  }
}

Magnum::Vector3 Simulator::getLinearVelocity(const int objectID,
                                             const int sceneID) {
  if (sceneHasPhysics(sceneID)) {
    return physicsManager_->getLinearVelocity(objectID);
  }
  return Magnum::Vector3();
}

void Simulator::setAngularVelocity(const Magnum::Vector3& angVel,
                                   const int objectID,
                                   const int sceneID) {
  if (sceneHasPhysics(sceneID)) {
    return physicsManager_->setAngularVelocity(objectID, angVel);
  }
}

Magnum::Vector3 Simulator::getAngularVelocity(const int objectID,
                                              const int sceneID) {
  if (sceneHasPhysics(sceneID)) {
    return physicsManager_->getAngularVelocity(objectID);
  }
  return Magnum::Vector3();
}

bool Simulator::contactTest(const int objectID,
                            bool staticAsStage,
                            const int sceneID) {
  if (sceneHasPhysics(sceneID)) {
    return physicsManager_->contactTest(objectID, staticAsStage);
  }
  return false;
}

std::vector<esp::physics::ContactPointData> Simulator::getPhysicsContactPoints(
    const int sceneID) {
  if (sceneHasPhysics(sceneID)) {
    return physicsManager_->getContactPoints();
  }
  return {};
}

esp::physics::RaycastResults Simulator::castRay(const esp::geo::Ray& ray,
                                                float maxDistance,
                                                const int sceneID) {
  if (sceneHasPhysics(sceneID)) {
    return physicsManager_->castRay(ray, maxDistance);
  }
  return esp::physics::RaycastResults();
}

void Simulator::setObjectBBDraw(bool drawBB,
                                const int objectID,
                                const int sceneID) {
  if (sceneHasPhysics(sceneID)) {
<<<<<<< HEAD
    if (drawBB && renderer_)
      renderer_->acquireGlContext();
    auto& sceneGraph_ = sceneManager_->getSceneGraph(activeSceneID_);
    auto& drawables = sceneGraph_.getDrawables();
=======
    auto& drawables = getDrawableGroup(sceneID);
>>>>>>> 9bd03ece
    physicsManager_->setObjectBBDraw(objectID, &drawables, drawBB);
  }
}

#ifdef ESP_BUILD_WITH_VHACD
void Simulator::createObjectVoxelization(int objectID, int resolution) {
  physicsManager_->generateVoxelization(objectID, resolution);
}
#endif

void Simulator::setObjectVoxelizationDraw(bool drawV,
                                          int objectID,
                                          const std::string& gridName) {
  auto& drawables = getDrawableGroup();
  physicsManager_->setObjectVoxelizationDraw(objectID, gridName, &drawables,
                                             drawV);
}

std::shared_ptr<esp::geo::VoxelWrapper> Simulator::getObjectVoxelization(
    int objectID) {
  return physicsManager_->getObjectVoxelization(objectID);
}

#ifdef ESP_BUILD_WITH_VHACD
void Simulator::createStageVoxelization(int resolution) {
  physicsManager_->generateStageVoxelization(resolution);
}
#endif

void Simulator::setStageVoxelizationDraw(bool drawV,
                                         const std::string& gridName) {
  auto& drawables = getDrawableGroup();
  physicsManager_->setStageVoxelizationDraw(gridName, &drawables, drawV);
}

std::shared_ptr<esp::geo::VoxelWrapper> Simulator::getStageVoxelization() {
  return physicsManager_->getStageVoxelization();
}

void Simulator::setObjectSemanticId(uint32_t semanticId,
                                    const int objectID,
                                    const int sceneID) {
  if (sceneHasPhysics(sceneID)) {
    physicsManager_->setSemanticId(objectID, semanticId);
  }
}

double Simulator::stepWorld(const double dt) {
  if (physicsManager_ != nullptr) {
    physicsManager_->deferNodesUpdate();
    physicsManager_->stepPhysics(dt);
#if !defined(CORRADE_TARGET_EMSCRIPTEN)
    if (renderer_)
      renderer_->waitSG();
#endif
    physicsManager_->updateNodes();
  }
  return getWorldTime();
}

// get the simulated world time (0 if no physics enabled)
double Simulator::getWorldTime() {
  if (physicsManager_ != nullptr) {
    return physicsManager_->getWorldTime();
  }
  return NO_TIME;
}

void Simulator::setGravity(const Magnum::Vector3& gravity, const int sceneID) {
  if (sceneHasPhysics(sceneID)) {
    physicsManager_->setGravity(gravity);
  }
}

Magnum::Vector3 Simulator::getGravity(const int sceneID) const {
  if (sceneHasPhysics(sceneID)) {
    return physicsManager_->getGravity();
  }
  return Magnum::Vector3();
}

bool Simulator::recomputeNavMesh(nav::PathFinder& pathfinder,
                                 const nav::NavMeshSettings& navMeshSettings,
                                 bool includeStaticObjects) {
  CORRADE_ASSERT(config_.createRenderer,
                 "Simulator::recomputeNavMesh: "
                 "SimulatorConfiguration::createRenderer is "
                 "false. Scene geometry is required to recompute navmesh. No "
                 "geometry is "
                 "loaded without renderer initialization.",
                 false);

  assets::MeshData::uptr joinedMesh = assets::MeshData::create_unique();
  auto stageInitAttrs = physicsManager_->getStageInitAttributes();
  if (stageInitAttrs != nullptr) {
    joinedMesh = resourceManager_->createJoinedCollisionMesh(
        stageInitAttrs->getRenderAssetHandle());
  }

  // add STATIC collision objects
  if (includeStaticObjects) {
    // update nodes so SceneNode transforms are up-to-date
    physicsManager_->updateNodes();

    // collect mesh components from all objects and then merge them.
    // Each mesh component could be duplicated multiple times w/ different
    // transforms.
    std::map<std::string,
             std::vector<Eigen::Transform<float, 3, Eigen::Affine>>>
        meshComponentStates;

    // collect RigidObject mesh components
    for (auto& objectID : physicsManager_->getExistingObjectIDs()) {
      if (physicsManager_->getObjectMotionType(objectID) ==
          physics::MotionType::STATIC) {
        auto objectTransform = Magnum::EigenIntegration::cast<
            Eigen::Transform<float, 3, Eigen::Affine>>(
            physicsManager_->getObjectVisualSceneNode(objectID)
                .absoluteTransformationMatrix());
        const metadata::attributes::ObjectAttributes::cptr
            initializationTemplate =
                physicsManager_->getObjectInitAttributes(objectID);
        objectTransform.scale(Magnum::EigenIntegration::cast<vec3f>(
            initializationTemplate->getScale()));
        std::string meshHandle =
            initializationTemplate->getCollisionAssetHandle();
        if (meshHandle.empty()) {
          meshHandle = initializationTemplate->getRenderAssetHandle();
        }
        meshComponentStates[meshHandle].push_back(objectTransform);
      }
    }

    // collect ArticulatedObject mesh components
    for (auto& objectID : physicsManager_->getExistingArticulatedObjectIDs()) {
      if (physicsManager_->getArticulatedObjectMotionType(objectID) ==
          physics::MotionType::STATIC) {
        for (int linkIx = -1;
             linkIx < physicsManager_->getNumArticulatedLinks(objectID);
             ++linkIx) {
          //-1 is baseLink_
          std::vector<std::pair<esp::scene::SceneNode*, std::string>>
              visualAttachments =
                  physicsManager_->getArticulatedObject(objectID)
                      .getLink(linkIx)
                      .visualAttachments_;
          for (auto& visualAttachment : visualAttachments) {
            auto objectTransform = Magnum::EigenIntegration::cast<
                Eigen::Transform<float, 3, Eigen::Affine>>(
                visualAttachment.first->absoluteTransformationMatrix());
            std::string meshHandle = visualAttachment.second;
            meshComponentStates[meshHandle].push_back(objectTransform);
          }
        }
      }
    }

    // merge mesh components into the final mesh
    for (auto& meshComponent : meshComponentStates) {
      assets::MeshData::uptr joinedObjectMesh =
          resourceManager_->createJoinedCollisionMesh(meshComponent.first);
      for (auto& meshTransform : meshComponent.second) {
        int prevNumIndices = joinedMesh->ibo.size();
        int prevNumVerts = joinedMesh->vbo.size();
        joinedMesh->ibo.resize(prevNumIndices + joinedObjectMesh->ibo.size());
        for (size_t ix = 0; ix < joinedObjectMesh->ibo.size(); ++ix) {
          joinedMesh->ibo[ix + prevNumIndices] =
              joinedObjectMesh->ibo[ix] + prevNumVerts;
        }
        joinedMesh->vbo.reserve(joinedObjectMesh->vbo.size() + prevNumVerts);
        for (auto& vert : joinedObjectMesh->vbo) {
          joinedMesh->vbo.push_back(meshTransform * vert);
        }
      }
    }
  }

  if (!pathfinder.build(navMeshSettings, *joinedMesh)) {
    LOG(ERROR) << "Failed to build navmesh";
    return false;
  }

  if (&pathfinder == pathfinder_.get()) {
    if (isNavMeshVisualizationActive()) {
      // if updating pathfinder_ instance, refresh the visualization.
      setNavMeshVisualization(false);  // first clear the old instance
      setNavMeshVisualization(true);
    }
  }

  LOG(INFO) << "reconstruct navmesh successful";
  return true;
}

bool Simulator::setNavMeshVisualization(bool visualize) {
  if (renderer_)
    renderer_->acquireGlContext();
  // clean-up the NavMesh visualization if necessary
  if (!visualize && navMeshVisNode_ != nullptr) {
    delete navMeshVisNode_;
    navMeshVisNode_ = nullptr;
    if (navMeshVisPrimID_ != ID_UNDEFINED)
      resourceManager_->removePrimitiveMesh(navMeshVisPrimID_);
    navMeshVisPrimID_ = ID_UNDEFINED;
  }

  // Create new visualization asset and SceneNode
  if (visualize && pathfinder_ != nullptr && navMeshVisNode_ == nullptr &&
      pathfinder_->isLoaded()) {
    auto& sceneGraph = sceneManager_->getSceneGraph(activeSceneID_);
    auto& rootNode = sceneGraph.getRootNode();
    auto& drawables = sceneGraph.getDrawables();
    navMeshVisNode_ = &rootNode.createChild();
    navMeshVisPrimID_ = resourceManager_->loadNavMeshVisualization(
        *pathfinder_, navMeshVisNode_, &drawables);
    if (navMeshVisPrimID_ == ID_UNDEFINED) {
      LOG(ERROR) << "Simulator::toggleNavMeshVisualization : Failed to load "
                    "navmesh visualization.";
      delete navMeshVisNode_;
    }
  }
  return isNavMeshVisualizationActive();
}

bool Simulator::isNavMeshVisualizationActive() {
  return (navMeshVisNode_ != nullptr && navMeshVisPrimID_ != ID_UNDEFINED);
}

int Simulator::addTrajectoryObject(const std::string& trajVisName,
                                   const std::vector<Mn::Vector3>& pts,
                                   int numSegments,
                                   float radius,
                                   const Magnum::Color4& color,
                                   bool smooth,
                                   int numInterp) {
<<<<<<< HEAD
  if (renderer_)
    renderer_->acquireGlContext();
  auto& sceneGraph_ = sceneManager_->getSceneGraph(activeSceneID_);
  auto& drawables = sceneGraph_.getDrawables();
=======
  auto& drawables = getDrawableGroup();
>>>>>>> 9bd03ece

  // 1. create trajectory tube asset from points and save it
  bool success = resourceManager_->buildTrajectoryVisualization(
      trajVisName, pts, numSegments, radius, color, smooth, numInterp);
  if (!success) {
    LOG(ERROR) << "Simulator::showTrajectoryVisualization : Failed to create "
                  "Trajectory visualization mesh for "
               << trajVisName;
    return ID_UNDEFINED;
  }
  // 2. create object attributes for the trajectory
  auto objAttrMgr = metadataMediator_->getObjectAttributesManager();
  auto trajObjAttr = objAttrMgr->createObject(trajVisName, false);
  // turn off collisions
  trajObjAttr->setIsCollidable(false);
  trajObjAttr->setComputeCOMFromShape(false);
  objAttrMgr->registerObject(trajObjAttr, trajVisName, true);

  // 3. add trajectory object to manager
  auto trajVisID = physicsManager_->addObject(trajVisName, &drawables);
  if (trajVisID == ID_UNDEFINED) {
    // failed to add object - need to delete asset from resourceManager.
    LOG(ERROR) << "Simulator::showTrajectoryVisualization : Failed to create "
                  "Trajectory visualization object for "
               << trajVisName;
    // TODO : support removing asset by removing from resourceDict_ properly
    // using trajVisName
    return ID_UNDEFINED;
  }
  LOG(INFO) << "Simulator::showTrajectoryVisualization : Trajectory "
               "visualization object created with ID "
            << trajVisID;
  physicsManager_->setObjectMotionType(trajVisID,
                                       esp::physics::MotionType::KINEMATIC);
  // add to internal references of object ID and resourceDict name
  // this is for eventual asset deletion/resource freeing.
  trajVisIDByName[trajVisName] = trajVisID;
  trajVisNameByID[trajVisID] = trajVisName;

  return trajVisID;
}  // Simulator::showTrajectoryVisualization

// Agents
void Simulator::sampleRandomAgentState(agent::AgentState& agentState) {
  if (pathfinder_->isLoaded()) {
    agentState.position = pathfinder_->getRandomNavigablePoint();
    const float randomAngleRad = random_->uniform_float_01() * M_PI;
    quatf rotation(Eigen::AngleAxisf(randomAngleRad, vec3f::UnitY()));
    agentState.rotation = rotation.coeffs();
    // TODO: any other AgentState members should be randomized?
  } else {
    LOG(ERROR) << "No loaded PathFinder, aborting sampleRandomAgentState.";
  }
}

scene::SceneNode* Simulator::loadAndCreateRenderAssetInstance(
    const assets::AssetInfo& assetInfo,
    const assets::RenderAssetInstanceCreationInfo& creation) {
  if (renderer_)
    renderer_->acquireGlContext();
  // Note this pattern of passing the scene manager and two scene ids to
  // resource manager. This is similar to ResourceManager::loadStage.
  std::vector<int> tempIDs{activeSceneID_, activeSemanticSceneID_};
  return resourceManager_->loadAndCreateRenderAssetInstance(
      assetInfo, creation, sceneManager_.get(), tempIDs);
}

#ifdef ESP_BUILD_WITH_VHACD
std::string Simulator::convexHullDecomposition(
    const std::string& filename,
    const assets::ResourceManager::VHACDParameters& params,
    const bool renderChd,
    const bool saveChdToObj) {
  Cr::Utility::Debug() << "VHACD PARAMS RESOLUTION: " << params.m_resolution;

  // generate a unique filename
  std::string chdFilename =
      Cr::Utility::Directory::splitExtension(filename).first + ".chd";
  if (resourceManager_->isAssetDataRegistered(chdFilename)) {
    int nameAttempt = 1;
    chdFilename += "_";
    // Iterate until a unique filename is found.
    while (resourceManager_->isAssetDataRegistered(
        chdFilename + std::to_string(nameAttempt))) {
      nameAttempt++;
    }
    chdFilename += std::to_string(nameAttempt);
  }

  // run VHACD on the given filename mesh with the given params, store the
  // results in the resourceDict_ registered under chdFilename
  resourceManager_->createConvexHullDecomposition(filename, chdFilename, params,
                                                  saveChdToObj);

  // create object attributes for the new chd object
  auto objAttrMgr = metadataMediator_->getObjectAttributesManager();
  auto chdObjAttr = objAttrMgr->createObject(chdFilename, false);

  // specify collision asset handle & other attributes
  chdObjAttr->setCollisionAssetHandle(chdFilename);
  chdObjAttr->setIsCollidable(true);
  chdObjAttr->setCollisionAssetIsPrimitive(false);
  chdObjAttr->setJoinCollisionMeshes(false);

  // if the renderChd flag is set to true, set the convex hull decomposition to
  // be the render asset (useful for testing)

  chdObjAttr->setRenderAssetHandle(renderChd ? chdFilename : filename);

  chdObjAttr->setRenderAssetIsPrimitive(false);

  // register object and return handle
  objAttrMgr->registerObject(chdObjAttr, chdFilename, true);
  return chdObjAttr->getHandle();
}
#endif

agent::Agent::ptr Simulator::addAgent(
    const agent::AgentConfiguration& agentConfig,
    scene::SceneNode& agentParentNode) {
  // initialize the agent, as well as all the sensors on it.

  // attach each agent, each sensor to a scene node, set the local
  // transformation of the sensor w.r.t. the agent (done internally in the
  // constructor of Agent)
  auto& agentNode = agentParentNode.createChild();
  agent::Agent::ptr ag = agent::Agent::create(agentNode, agentConfig);
  esp::sensor::SensorFactory::createSensors(agentNode,
                                            agentConfig.sensorSpecifications);
  agent::AgentState state;
  sampleRandomAgentState(state);
  ag->setInitialState(state);

  // Add a RenderTarget to each of the agent's visual sensors
  for (auto& it : ag->getSubtreeSensors()) {
    if (it.second.get().isVisualSensor()) {
      sensor::VisualSensor& sensor =
          static_cast<sensor::VisualSensor&>(it.second.get());
      renderer_->bindRenderTarget(sensor);
    }
  }

  agents_.push_back(ag);
  // TODO: just do this once
  if (pathfinder_->isLoaded()) {
    scene::ObjectControls::MoveFilterFunc moveFilterFunction;
    if (config_.allowSliding) {
      moveFilterFunction = [&](const vec3f& start, const vec3f& end) {
        return pathfinder_->tryStep(start, end);
      };
    } else {
      moveFilterFunction = [&](const vec3f& start, const vec3f& end) {
        return pathfinder_->tryStepNoSliding(start, end);
      };
    }
    ag->getControls()->setMoveFilterFunction(moveFilterFunction);
  }

  return ag;
}

agent::Agent::ptr Simulator::addAgent(
    const agent::AgentConfiguration& agentConfig) {
  return addAgent(agentConfig, getActiveSceneGraph().getRootNode());
}

agent::Agent::ptr Simulator::getAgent(const int agentId) {
  ASSERT(0 <= agentId && agentId < agents_.size());
  return agents_[agentId];
}

esp::sensor::Sensor& Simulator::addSensorToObject(
    const int objectId,
    const esp::sensor::SensorSpec::ptr& sensorSpec) {
  if (renderer_)
    renderer_->acquireGlContext();
  esp::sensor::SensorSetup sensorSpecifications = {sensorSpec};
  esp::scene::SceneNode& objectNode = *getObjectSceneNode(objectId);
  esp::sensor::SensorFactory::createSensors(objectNode, sensorSpecifications);
  return objectNode.getNodeSensorSuite().get(sensorSpec->uuid);
}

nav::PathFinder::ptr Simulator::getPathFinder() {
  return pathfinder_;
}

void Simulator::setPathFinder(nav::PathFinder::ptr pathfinder) {
  pathfinder_ = std::move(pathfinder);
}
gfx::RenderTarget* Simulator::getRenderTarget(int agentId,
                                              const std::string& sensorId) {
  agent::Agent::ptr ag = getAgent(agentId);

  if (ag != nullptr) {
    sensor::Sensor& sensor = ag->getSubtreeSensorSuite().get(sensorId);
    if (sensor.isVisualSensor()) {
      return &(static_cast<sensor::VisualSensor&>(sensor).renderTarget());
    }
  }
  return nullptr;
}

bool Simulator::displayObservation(const int agentId,
                                   const std::string& sensorId) {
  agent::Agent::ptr ag = getAgent(agentId);

  if (ag != nullptr) {
    sensor::Sensor& sensor = ag->getSubtreeSensorSuite().get(sensorId);
    return sensor.displayObservation(*this);
  }
  return false;
}

bool Simulator::drawObservation(const int agentId,
                                const std::string& sensorId) {
  agent::Agent::ptr ag = getAgent(agentId);

  if (ag != nullptr) {
    sensor::Sensor& sensor = ag->getSubtreeSensorSuite().get(sensorId);
    if (sensor.isVisualSensor()) {
      return static_cast<sensor::VisualSensor&>(sensor).drawObservation(*this);
    }
  }
  return false;
}

bool Simulator::visualizeObservation(int agentId,
                                     const std::string& sensorId,
                                     float colorMapOffset,
                                     float colorMapScale) {
  agent::Agent::ptr ag = getAgent(agentId);

  if (ag != nullptr) {
    sensor::Sensor& sensor = ag->getSubtreeSensorSuite().get(sensorId);
    if (sensor.isVisualSensor()) {
      renderer_->visualize(static_cast<sensor::VisualSensor&>(sensor),
                           colorMapOffset, colorMapScale);
    }
    return true;
  }
  return false;
}

bool Simulator::getAgentObservation(const int agentId,
                                    const std::string& sensorId,
                                    sensor::Observation& observation) {
  agent::Agent::ptr ag = getAgent(agentId);
  if (ag != nullptr) {
    return ag->getSubtreeSensorSuite().get(sensorId).getObservation(
        *this, observation);
  }
  return false;
}

int Simulator::getAgentObservations(
    const int agentId,
    std::map<std::string, sensor::Observation>& observations) {
  observations.clear();
  agent::Agent::ptr ag = getAgent(agentId);
  if (ag != nullptr) {
    for (auto& s : ag->getSubtreeSensors()) {
      sensor::Observation obs;
      if (s.second.get().getObservation(*this, obs)) {
        observations[s.first] = obs;
      }
    }
  }
  return observations.size();
}

bool Simulator::getAgentObservationSpace(const int agentId,
                                         const std::string& sensorId,
                                         sensor::ObservationSpace& space) {
  agent::Agent::ptr ag = getAgent(agentId);
  if (ag != nullptr) {
    return ag->getSubtreeSensorSuite().get(sensorId).getObservationSpace(space);
  }
  return false;
}

int Simulator::getAgentObservationSpaces(
    const int agentId,
    std::map<std::string, sensor::ObservationSpace>& spaces) {
  spaces.clear();
  agent::Agent::ptr ag = getAgent(agentId);
  if (ag != nullptr) {
    for (auto& s : ag->getSubtreeSensors()) {
      sensor::ObservationSpace space;
      if (s.second.get().getObservationSpace(space)) {
        spaces[s.first] = space;
      }
    }
  }
  return spaces.size();
}

void Simulator::setLightSetup(gfx::LightSetup setup, const std::string& key) {
  resourceManager_->setLightSetup(std::move(setup), key);
}

gfx::LightSetup Simulator::getLightSetup(const std::string& key) {
  return *resourceManager_->getLightSetup(key);
}

void Simulator::setObjectLightSetup(const int objectID,
                                    const std::string& lightSetupKey,
                                    const int sceneID) {
  if (sceneHasPhysics(sceneID)) {
    physicsManager_->setObjectLightSetup(objectID, lightSetupKey);
  }
}

//===============================================================================//
// Articulated Object API (UNSTABLE!)

int Simulator::addArticulatedObjectFromURDF(const std::string& filepath,
                                            bool fixedBase,
                                            float globalScale,
                                            float massScale,
                                            bool forceReload) {
  if (sceneHasPhysics(0)) {
    if (renderer_)
      renderer_->acquireGlContext();
    auto& sceneGraph_ = sceneManager_->getSceneGraph(activeSceneID_);
    auto& drawables = sceneGraph_.getDrawables();
    return physicsManager_->addArticulatedObjectFromURDF(
        filepath, &drawables, fixedBase, globalScale, massScale, forceReload);
  }
  Corrade::Utility::Debug()
      << "Simulator::loadURDF : failed - physics not enabled.";
  return esp::ID_UNDEFINED;
}

void Simulator::removeArticulatedObject(int objectId) {
  if (sceneHasPhysics(0)) {
    physicsManager_->removeArticulatedObject(objectId);
  }
}

scene::SceneNode* Simulator::getArticulatedLinkSceneNode(int objectID,
                                                         int linkId) {
  return &physicsManager_->getArticulatedLinkSceneNode(objectID, linkId);
}

std::vector<scene::SceneNode*> Simulator::getArticulatedLinkVisualSceneNodes(
    int objectID,
    int linkId) {
  return physicsManager_->getArticulatedLinkVisualSceneNodes(objectID, linkId);
}

std::vector<int> Simulator::getExistingArticulatedObjectIDs(
    CORRADE_UNUSED const int sceneID) {
  if (sceneHasPhysics(0)) {
    return physicsManager_->getExistingArticulatedObjectIDs();
  }
  return std::vector<int>();
}

void Simulator::setArticulatedObjectRootState(int objectId,
                                              const Magnum::Matrix4& state) {
  if (sceneHasPhysics(0)) {
    physicsManager_->setArticulatedObjectRootState(objectId, state);
  }
};

const Magnum::Matrix4 Simulator::getArticulatedObjectRootState(int objectId) {
  if (sceneHasPhysics(0)) {
    return physicsManager_->getArticulatedObjectRootState(objectId);
  }
  return Magnum::Matrix4();
};

void Simulator::setArticulatedObjectForces(int objectId,
                                           const std::vector<float>& forces) {
  if (sceneHasPhysics(0)) {
    physicsManager_->setArticulatedObjectForces(objectId, forces);
  }
};

void Simulator::setArticulatedObjectVelocities(int objectId,
                                               const std::vector<float>& vels) {
  if (sceneHasPhysics(0)) {
    physicsManager_->setArticulatedObjectVelocities(objectId, vels);
  }
};

void Simulator::setArticulatedObjectPositions(
    int objectId,
    const std::vector<float>& positions) {
  if (sceneHasPhysics(0)) {
    physicsManager_->setArticulatedObjectPositions(objectId, positions);
  }
};

std::vector<float> Simulator::getArticulatedObjectPositions(int objectId) {
  if (sceneHasPhysics(0)) {
    return physicsManager_->getArticulatedObjectPositions(objectId);
  }
  return std::vector<float>();
};

std::vector<float> Simulator::getArticulatedObjectVelocities(int objectId) {
  if (sceneHasPhysics(0)) {
    return physicsManager_->getArticulatedObjectVelocities(objectId);
  }
  return std::vector<float>();
};

std::vector<float> Simulator::getArticulatedObjectForces(int objectId) {
  if (sceneHasPhysics(0)) {
    return physicsManager_->getArticulatedObjectForces(objectId);
  }
  return std::vector<float>();
};

std::vector<float> Simulator::getArticulatedObjectPositionLimits(
    int objectId,
    bool upperLimits) {
  if (sceneHasPhysics(0)) {
    return physicsManager_->getArticulatedObjectPositionLimits(objectId,
                                                               upperLimits);
  }
  return std::vector<float>();
}

void Simulator::setAutoClampJointLimits(int objectId, bool autoClamp) {
  if (sceneHasPhysics(0)) {
    physicsManager_->setAutoClampJointLimits(objectId, autoClamp);
  }
}

bool Simulator::getAutoClampJointLimits(int objectId) {
  if (sceneHasPhysics(0)) {
    return physicsManager_->getAutoClampJointLimits(objectId);
  }
  return false;
}

void Simulator::resetArticulatedObject(int objectId) {
  if (sceneHasPhysics(0)) {
    physicsManager_->resetArticulatedObject(objectId);
  }
};

void Simulator::setArticulatedObjectSleep(int objectId, bool sleep) {
  if (sceneHasPhysics(0)) {
    physicsManager_->setArticulatedObjectSleep(objectId, sleep);
  }
};

bool Simulator::getArticulatedObjectSleep(int objectId) {
  if (sceneHasPhysics(0)) {
    return physicsManager_->getArticulatedObjectSleep(objectId);
  }
  return false;
}

void Simulator::setArticulatedObjectMotionType(int objectId,
                                               esp::physics::MotionType mt) {
  if (sceneHasPhysics(0)) {
    physicsManager_->setArticulatedObjectMotionType(objectId, mt);
  }
};

esp::physics::MotionType Simulator::getArticulatedObjectMotionType(
    int objectId) {
  if (sceneHasPhysics(0)) {
    return physicsManager_->getArticulatedObjectMotionType(objectId);
  }
  return esp::physics::MotionType::UNDEFINED;
};

int Simulator::getNumArticulatedLinks(int objectId) {
  if (sceneHasPhysics(0)) {
    return physicsManager_->getNumArticulatedLinks(objectId);
  }
  return ID_UNDEFINED;
};

core::RigidState Simulator::getArticulatedLinkRigidState(int objectId,
                                                         int linkId) {
  if (sceneHasPhysics(0)) {
    return physicsManager_->getArticulatedLinkRigidState(objectId, linkId);
  }
  return core::RigidState();
};

// --- Joint Motor API --- //
//-------------------------//

int Simulator::createJointMotor(
    const int objectId,
    const int dof,
    const esp::physics::JointMotorSettings& settings) {
  if (sceneHasPhysics(0)) {
    return physicsManager_->createJointMotor(objectId, dof, settings);
  }
  return ID_UNDEFINED;
}

void Simulator::removeJointMotor(const int objectId, const int motorId) {
  if (sceneHasPhysics(0)) {
    return physicsManager_->removeJointMotor(objectId, motorId);
  }
}

esp::physics::JointMotorSettings Simulator::getJointMotorSettings(
    const int objectId,
    const int motorId) {
  if (sceneHasPhysics(0)) {
    return physicsManager_->getJointMotorSettings(objectId, motorId);
  }
  return {};
}

void Simulator::updateJointMotor(
    const int objectId,
    const int motorId,
    const esp::physics::JointMotorSettings& settings) {
  if (sceneHasPhysics(0)) {
    physicsManager_->updateJointMotor(objectId, motorId, settings);
  }
}

std::map<int, int> Simulator::getExistingJointMotors(const int objectId) {
  if (sceneHasPhysics(0)) {
    return physicsManager_->getExistingJointMotors(objectId);
  }
  return std::map<int, int>();
}

std::map<int, int> Simulator::createMotorsForAllDofs(
    const int objectId,
    esp::physics::JointMotorSettings settings) {
  if (sceneHasPhysics(0)) {
    return physicsManager_->createMotorsForAllDofs(objectId, settings);
  }
  return std::map<int, int>();
}

// END: Articulated Object API (UNSTABLE!)
//===============================================================================//

}  // namespace sim
}  // namespace esp<|MERGE_RESOLUTION|>--- conflicted
+++ resolved
@@ -872,14 +872,10 @@
                                 const int objectID,
                                 const int sceneID) {
   if (sceneHasPhysics(sceneID)) {
-<<<<<<< HEAD
     if (drawBB && renderer_)
       renderer_->acquireGlContext();
     auto& sceneGraph_ = sceneManager_->getSceneGraph(activeSceneID_);
-    auto& drawables = sceneGraph_.getDrawables();
-=======
     auto& drawables = getDrawableGroup(sceneID);
->>>>>>> 9bd03ece
     physicsManager_->setObjectBBDraw(objectID, &drawables, drawBB);
   }
 }
@@ -1115,14 +1111,10 @@
                                    const Magnum::Color4& color,
                                    bool smooth,
                                    int numInterp) {
-<<<<<<< HEAD
   if (renderer_)
     renderer_->acquireGlContext();
   auto& sceneGraph_ = sceneManager_->getSceneGraph(activeSceneID_);
-  auto& drawables = sceneGraph_.getDrawables();
-=======
   auto& drawables = getDrawableGroup();
->>>>>>> 9bd03ece
 
   // 1. create trajectory tube asset from points and save it
   bool success = resourceManager_->buildTrajectoryVisualization(
