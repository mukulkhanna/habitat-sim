--- conflicted
+++ resolved
@@ -8,11 +8,6 @@
 #include <Magnum/EigenIntegration/Integration.h>
 
 #include "esp/scene/ObjectControls.h"
-<<<<<<< HEAD
-#include "esp/sensor/CameraSensor.h"
-#include "esp/sensor/FisheyeSensor.h"
-=======
->>>>>>> 96f5fa10
 #include "esp/sensor/Sensor.h"
 
 using Magnum::EigenIntegration::cast;
@@ -30,22 +25,6 @@
       sensors_(),
       controls_(scene::ObjectControls::create()) {
   agentNode.setType(scene::SceneNodeType::AGENT);
-<<<<<<< HEAD
-  for (const sensor::SensorSpec::ptr& spec : cfg.sensorSpecifications) {
-    // TODO: this should take type into account to create appropriate
-    // sensor
-
-    auto& sensorNode = agentNode.createChild();
-    if (spec->sensorSubType == sensor::SensorSubType::Fisheye) {
-      sensors_.add(sensor::FisheyeSensor::create(sensorNode, spec));
-    } else if (spec->sensorSubType == sensor::SensorSubType::Orthographic ||
-               spec->sensorSubType == sensor::SensorSubType::Pinhole) {
-      sensors_.add(sensor::CameraSensor::create(sensorNode, spec));
-    }
-  }
-
-=======
->>>>>>> 96f5fa10
 }  // Agent::Agent
 
 Agent::~Agent() {
