// Copyright (c) Facebook, Inc. and its affiliates.
// This source code is licensed under the MIT license found in the
// LICENSE file in the root directory of this source tree.

#include "PhysicsManager.h"
#include "esp/assets/CollisionMeshData.h"

#include <Magnum/Math/Range.h>

namespace esp {
namespace physics {

bool PhysicsManager::initPhysics(scene::SceneNode* node) {
  physicsNode_ = node;

  // Copy over relevant configuration
  fixedTimeStep_ = physicsManagerAttributes_->getTimestep();

  //! Create new scene node and set up any physics-related variables
  // Overridden by specific physics-library-based class
  initialized_ = initPhysicsFinalize();
  return initialized_;
}

bool PhysicsManager::initPhysicsFinalize() {
  //! Create new scene node
  staticStageObject_ = physics::RigidStage::create_unique(
      &physicsNode_->createChild(), resourceManager_);
  return true;
}

PhysicsManager::~PhysicsManager() {
  LOG(INFO) << "Deconstructing PhysicsManager";
}

bool PhysicsManager::addStage(
    const metadata::attributes::StageAttributes::ptr& initAttributes,
    const std::vector<assets::CollisionMeshData>& meshGroup) {
  // Test Mesh primitive is valid
  for (const assets::CollisionMeshData& meshData : meshGroup) {
    if (!isMeshPrimitiveValid(meshData)) {
      return false;
    }
  }

  //! Initialize scene
  bool sceneSuccess = addStageFinalize(initAttributes);
  return sceneSuccess;
}

bool PhysicsManager::addStageFinalize(
    const metadata::attributes::StageAttributes::ptr& initAttributes) {
  //! Initialize scene
  bool sceneSuccess = staticStageObject_->initialize(initAttributes);
  return sceneSuccess;
}

int PhysicsManager::addObject(
    const esp::metadata::attributes::ObjectAttributes::ptr& objectAttributes,
    DrawableGroup* drawables,
    scene::SceneNode* attachmentNode,
    const std::string& lightSetup) {
  //! Make rigid object and add it to existingObjects
  if (!objectAttributes) {
    // should never run, but just in case
    LOG(ERROR) << "PhysicsManager::addObject : "
                  "Object creation failed due to nonexistant "
                  "objectAttributes";
    return ID_UNDEFINED;
  }
  // verify whether necessary assets exist, and if not, instantiate them
  // only make object if asset instantiation succeeds (short circuit)
  bool objectSuccess =
      resourceManager_.instantiateAssetsOnDemand(objectAttributes);
  if (!objectSuccess) {
    LOG(ERROR) << "PhysicsManager::addObject : "
                  "ResourceManager::instantiateAssetsOnDemand unsuccessful. "
                  "Aborting.";
    return ID_UNDEFINED;
  }

  // derive valid object ID and create new node if necessary
  int nextObjectID_ = allocateObjectID();
  scene::SceneNode* objectNode = attachmentNode;
  if (attachmentNode == nullptr) {
    objectNode = &staticStageObject_->node().createChild();
  }

  objectSuccess =
      makeAndAddRigidObject(nextObjectID_, objectAttributes, objectNode);

  if (!objectSuccess) {
    deallocateObjectID(nextObjectID_);
    if (attachmentNode == nullptr) {
      delete objectNode;
    }
    LOG(ERROR) << "PhysicsManager::addObject : PhysicsManager::makeRigidObject "
                  "unsuccessful.  Aborting.";
    return ID_UNDEFINED;
  }

  // temp non-owning pointer to object
  esp::physics::RigidObject* const obj =
      (existingObjects_.at(nextObjectID_).get());

  obj->visualNodes_.push_back(obj->visualNode_);

  //! Draw object via resource manager
  //! Render node as child of physics node
  //! Verify we should make the object drawable
  if (obj->getInitializationAttributes()->getIsVisible()) {
    resourceManager_.addObjectToDrawables(obj->getInitializationAttributes(),
                                          obj->visualNode_, drawables,
                                          obj->visualNodes_, lightSetup);
  }

  // finalize rigid object creation
  objectSuccess = obj->finalizeObject();
  if (!objectSuccess) {
    removeObject(nextObjectID_, true, true);
    LOG(ERROR) << "PhysicsManager::addObject : PhysicsManager::finalizeObject "
                  "unsuccessful.  Aborting.";
    return ID_UNDEFINED;
  }

  return nextObjectID_;
}

void PhysicsManager::removeObject(const int physObjectID,
                                  bool deleteObjectNode,
                                  bool deleteVisualNode) {
  assertIDValidity(physObjectID);
  scene::SceneNode* objectNode = &existingObjects_.at(physObjectID)->node();
  scene::SceneNode* visualNode = existingObjects_.at(physObjectID)->visualNode_;
  existingObjects_.erase(physObjectID);
  deallocateObjectID(physObjectID);
  if (deleteObjectNode) {
    delete objectNode;
  } else if (deleteVisualNode && visualNode) {
    delete visualNode;
  }
}

<<<<<<< HEAD
void PhysicsManager::removeArticulatedObject(int physObjectID) {
  CHECK(existingArticulatedObjects_.count(physObjectID));
  scene::SceneNode* objectNode =
      &existingArticulatedObjects_.at(physObjectID)->node();
  for (auto linkObjId :
       existingArticulatedObjects_.at(physObjectID)->objectIdToLinkId_) {
    deallocateObjectID(linkObjId.first);
  }
  existingArticulatedObjects_.erase(physObjectID);
  deallocateObjectID(physObjectID);
  delete objectNode;
}

bool PhysicsManager::setObjectMotionType(const int physObjectID,
=======
void PhysicsManager::setObjectMotionType(const int physObjectID,
>>>>>>> 30a8e290
                                         MotionType mt) {
  assertIDValidity(physObjectID);
  existingObjects_.at(physObjectID)->setMotionType(mt);
}

MotionType PhysicsManager::getObjectMotionType(const int physObjectID) const {
  assertIDValidity(physObjectID);
  return existingObjects_.at(physObjectID)->getMotionType();
}

int PhysicsManager::allocateObjectID() {
  if (!recycledObjectIDs_.empty()) {
    int recycledID = recycledObjectIDs_.back();
    recycledObjectIDs_.pop_back();
    return recycledID;
  }

  return nextObjectID_++;
}

int PhysicsManager::deallocateObjectID(int physObjectID) {
  recycledObjectIDs_.push_back(physObjectID);
  return physObjectID;
}

bool PhysicsManager::makeAndAddRigidObject(
    int newObjectID,
    const esp::metadata::attributes::ObjectAttributes::ptr& objectAttributes,
    scene::SceneNode* objectNode) {
  auto ptr = physics::RigidObject::create_unique(objectNode, newObjectID,
                                                 resourceManager_);
  bool objSuccess = ptr->initialize(objectAttributes);
  if (objSuccess) {
    existingObjects_.emplace(newObjectID, std::move(ptr));
  }
  return objSuccess;
}

//! Base physics manager has no requirement for mesh primitive
bool PhysicsManager::isMeshPrimitiveValid(const assets::CollisionMeshData&) {
  return true;
}

// TODO: this function should do any engine specific setting which is
// necessary to change the timestep
void PhysicsManager::setTimestep(double dt) {
  fixedTimeStep_ = dt;
}

void PhysicsManager::setGravity(const Magnum::Vector3&) {
  // Can't do this for kinematic simulator
}

Magnum::Vector3 PhysicsManager::getGravity() const {
  return Magnum::Vector3(0);
}

void PhysicsManager::stepPhysics(double dt) {
  // We don't step uninitialized physics sim...
  if (!initialized_) {
    return;
  }

  // ==== Physics stepforward ======
  // NOTE: simulator step goes here in derived classes...

  if (dt < 0) {
    dt = fixedTimeStep_;
  }

  // handle in-between step times? Ideally dt is a multiple of
  // sceneMetaData_.timestep
  double targetTime = worldTime_ + dt;
  while (worldTime_ < targetTime) {
    // per fixed-step operations can be added here

    // kinematic velocity control intergration
    for (auto& object : existingObjects_) {
      VelocityControl::ptr velControl = object.second->getVelocityControl();
      if (velControl->controllingAngVel || velControl->controllingLinVel) {
        object.second->setRigidState(velControl->integrateTransform(
            fixedTimeStep_, object.second->getRigidState()));
      }
    }
    worldTime_ += fixedTimeStep_;
  }
}
void PhysicsManager::deferNodesUpdate() {
  for (auto& o : existingObjects_)
    o.second->deferUpdate();
  for (auto& ao : existingArticulatedObjects_)
    ao.second->deferUpdate();
}

void PhysicsManager::updateNodes() {
  for (auto& o : existingObjects_)
    o.second->updateNodes();

  for (auto& ao : existingArticulatedObjects_)
    ao.second->updateNodes();
}

//! Profile function. In BulletPhysics stationary objects are
//! marked as inactive to speed up simulation. This function
//! helps checking how many objects are active/inactive at any
//! time step
int PhysicsManager::checkActiveObjects() {
  if (staticStageObject_ == nullptr) {
    return 0;
  }

  // We don't check uninitialized physics sim...
  if (!initialized_) {
    return 0;
  }

  int numActive = 0;
  for (auto& itr : existingObjects_) {
    if (itr.second->isActive()) {
      numActive += 1;
    }
  }
  return numActive;
}

bool PhysicsManager::isObjectAwake(const int physObjectID) const {
  assertIDValidity(physObjectID);
  return existingObjects_.at(physObjectID)->isActive();
}

void PhysicsManager::setObjectSleep(const int physObjectID, bool sleep) {
  assertIDValidity(physObjectID);
  existingObjects_.at(physObjectID)->setSleep(sleep);
}

void PhysicsManager::applyForce(const int physObjectID,
                                const Magnum::Vector3& force,
                                const Magnum::Vector3& relPos) {
  assertIDValidity(physObjectID);
  existingObjects_.at(physObjectID)->applyForce(force, relPos);
}

void PhysicsManager::applyImpulse(const int physObjectID,
                                  const Magnum::Vector3& impulse,
                                  const Magnum::Vector3& relPos) {
  assertIDValidity(physObjectID);
  existingObjects_.at(physObjectID)->applyImpulse(impulse, relPos);
}

void PhysicsManager::applyTorque(const int physObjectID,
                                 const Magnum::Vector3& torque) {
  assertIDValidity(physObjectID);
  existingObjects_.at(physObjectID)->applyTorque(torque);
}

void PhysicsManager::applyImpulseTorque(const int physObjectID,
                                        const Magnum::Vector3& impulse) {
  assertIDValidity(physObjectID);
  existingObjects_.at(physObjectID)->applyImpulseTorque(impulse);
}

void PhysicsManager::setTransformation(const int physObjectID,
                                       const Magnum::Matrix4& trans) {
  assertIDValidity(physObjectID);
  existingObjects_.at(physObjectID)->setTransformation(trans);
}
void PhysicsManager::setRigidState(const int physObjectID,
                                   const esp::core::RigidState& rigidState) {
  assertIDValidity(physObjectID);
  existingObjects_.at(physObjectID)->setRigidState(rigidState);
}
void PhysicsManager::setTranslation(const int physObjectID,
                                    const Magnum::Vector3& vector) {
  assertIDValidity(physObjectID);
  existingObjects_.at(physObjectID)->setTranslation(vector);
}
void PhysicsManager::setRotation(const int physObjectID,
                                 const Magnum::Quaternion& quaternion) {
  assertIDValidity(physObjectID);
  existingObjects_.at(physObjectID)->setRotation(quaternion);
}
void PhysicsManager::resetTransformation(const int physObjectID) {
  assertIDValidity(physObjectID);
  existingObjects_.at(physObjectID)->resetTransformation();
}
void PhysicsManager::translate(const int physObjectID,
                               const Magnum::Vector3& vector) {
  assertIDValidity(physObjectID);
  existingObjects_.at(physObjectID)->translate(vector);
}
void PhysicsManager::translateLocal(const int physObjectID,
                                    const Magnum::Vector3& vector) {
  assertIDValidity(physObjectID);
  existingObjects_.at(physObjectID)->translateLocal(vector);
}
void PhysicsManager::rotate(const int physObjectID,
                            const Magnum::Rad angleInRad,
                            const Magnum::Vector3& normalizedAxis) {
  assertIDValidity(physObjectID);
  existingObjects_.at(physObjectID)->rotate(angleInRad, normalizedAxis);
}

void PhysicsManager::rotateLocal(const int physObjectID,
                                 const Magnum::Rad angleInRad,
                                 const Magnum::Vector3& normalizedAxis) {
  assertIDValidity(physObjectID);
  existingObjects_.at(physObjectID)->rotateLocal(angleInRad, normalizedAxis);
}

void PhysicsManager::rotateX(const int physObjectID,
                             const Magnum::Rad angleInRad) {
  assertIDValidity(physObjectID);
  existingObjects_.at(physObjectID)->rotateX(angleInRad);
}
void PhysicsManager::rotateY(const int physObjectID,
                             const Magnum::Rad angleInRad) {
  assertIDValidity(physObjectID);
  existingObjects_.at(physObjectID)->rotateY(angleInRad);
}
void PhysicsManager::rotateXLocal(const int physObjectID,
                                  const Magnum::Rad angleInRad) {
  assertIDValidity(physObjectID);
  existingObjects_.at(physObjectID)->rotateXLocal(angleInRad);
}
void PhysicsManager::rotateYLocal(const int physObjectID,
                                  const Magnum::Rad angleInRad) {
  assertIDValidity(physObjectID);
  existingObjects_.at(physObjectID)->rotateYLocal(angleInRad);
}
void PhysicsManager::rotateZ(const int physObjectID,
                             const Magnum::Rad angleInRad) {
  assertIDValidity(physObjectID);
  existingObjects_.at(physObjectID)->rotateZ(angleInRad);
}
void PhysicsManager::rotateZLocal(const int physObjectID,
                                  const Magnum::Rad angleInRad) {
  assertIDValidity(physObjectID);
  existingObjects_.at(physObjectID)->rotateZLocal(angleInRad);
}

Magnum::Matrix4 PhysicsManager::getTransformation(
    const int physObjectID) const {
  assertIDValidity(physObjectID);
  return existingObjects_.at(physObjectID)->node().transformation();
}

esp::core::RigidState PhysicsManager::getRigidState(
    const int physObjectID) const {
  assertIDValidity(physObjectID);
  return existingObjects_.at(physObjectID)->getRigidState();
}

Magnum::Vector3 PhysicsManager::getTranslation(const int physObjectID) const {
  assertIDValidity(physObjectID);
  return existingObjects_.at(physObjectID)->node().translation();
}

Magnum::Quaternion PhysicsManager::getRotation(const int physObjectID) const {
  assertIDValidity(physObjectID);
  return existingObjects_.at(physObjectID)->node().rotation();
}

void PhysicsManager::setLinearVelocity(const int physObjectID,
                                       const Magnum::Vector3& linVel) {
  assertIDValidity(physObjectID);
  existingObjects_.at(physObjectID)->setLinearVelocity(linVel);
}

void PhysicsManager::setAngularVelocity(const int physObjectID,
                                        const Magnum::Vector3& angVel) {
  assertIDValidity(physObjectID);
  existingObjects_.at(physObjectID)->setAngularVelocity(angVel);
}

Magnum::Vector3 PhysicsManager::getLinearVelocity(
    const int physObjectID) const {
  assertIDValidity(physObjectID);
  return existingObjects_.at(physObjectID)->getLinearVelocity();
}

Magnum::Vector3 PhysicsManager::getAngularVelocity(
    const int physObjectID) const {
  assertIDValidity(physObjectID);
  return existingObjects_.at(physObjectID)->getAngularVelocity();
}

VelocityControl::ptr PhysicsManager::getVelocityControl(
    const int physObjectID) {
  assertIDValidity(physObjectID);
  return existingObjects_.at(physObjectID)->getVelocityControl();
}

//============ Object Setter functions =============
void PhysicsManager::setMass(const int physObjectID, const double mass) {
  assertIDValidity(physObjectID);
  existingObjects_.at(physObjectID)->setMass(mass);
}
void PhysicsManager::setCOM(const int physObjectID,
                            const Magnum::Vector3& COM) {
  assertIDValidity(physObjectID);
  existingObjects_.at(physObjectID)->setCOM(COM);
}
void PhysicsManager::setInertiaVector(const int physObjectID,
                                      const Magnum::Vector3& inertia) {
  assertIDValidity(physObjectID);
  existingObjects_.at(physObjectID)->setInertiaVector(inertia);
}
void PhysicsManager::setFrictionCoefficient(const int physObjectID,
                                            const double frictionCoefficient) {
  assertIDValidity(physObjectID);
  existingObjects_.at(physObjectID)
      ->setFrictionCoefficient(frictionCoefficient);
}
void PhysicsManager::setRestitutionCoefficient(
    const int physObjectID,
    const double restitutionCoefficient) {
  assertIDValidity(physObjectID);
  existingObjects_.at(physObjectID)
      ->setRestitutionCoefficient(restitutionCoefficient);
}
void PhysicsManager::setLinearDamping(const int physObjectID,
                                      const double linDamping) {
  assertIDValidity(physObjectID);
  existingObjects_.at(physObjectID)->setLinearDamping(linDamping);
}
void PhysicsManager::setAngularDamping(const int physObjectID,
                                       const double angDamping) {
  assertIDValidity(physObjectID);
  existingObjects_.at(physObjectID)->setAngularDamping(angDamping);
}

#ifdef ESP_BUILD_WITH_VHACD
void PhysicsManager::generateVoxelization(const int physObjectID,
                                          const int resolution) {
  assertIDValidity(physObjectID);
  existingObjects_.at(physObjectID)
      ->generateVoxelization(resourceManager_, resolution);
}

void PhysicsManager::generateStageVoxelization(const int resolution) {
  staticStageObject_->generateVoxelization(resourceManager_, resolution);
}
#endif

//============ Object Getter functions =============
double PhysicsManager::getMass(const int physObjectID) const {
  assertIDValidity(physObjectID);
  return existingObjects_.at(physObjectID)->getMass();
}

Magnum::Vector3 PhysicsManager::getCOM(const int physObjectID) const {
  assertIDValidity(physObjectID);
  return existingObjects_.at(physObjectID)->getCOM();
}

Magnum::Vector3 PhysicsManager::getInertiaVector(const int physObjectID) const {
  assertIDValidity(physObjectID);
  return existingObjects_.at(physObjectID)->getInertiaVector();
}

Magnum::Matrix3 PhysicsManager::getInertiaMatrix(const int physObjectID) const {
  assertIDValidity(physObjectID);
  return existingObjects_.at(physObjectID)->getInertiaMatrix();
}

Magnum::Vector3 PhysicsManager::getScale(const int physObjectID) const {
  assertIDValidity(physObjectID);
  return existingObjects_.at(physObjectID)->getScale();
}

double PhysicsManager::getFrictionCoefficient(const int physObjectID) const {
  assertIDValidity(physObjectID);
  return existingObjects_.at(physObjectID)->getFrictionCoefficient();
}

double PhysicsManager::getRestitutionCoefficient(const int physObjectID) const {
  assertIDValidity(physObjectID);
  return existingObjects_.at(physObjectID)->getRestitutionCoefficient();
}

double PhysicsManager::getLinearDamping(const int physObjectID) const {
  assertIDValidity(physObjectID);
  return existingObjects_.at(physObjectID)->getLinearDamping();
}

double PhysicsManager::getAngularDamping(const int physObjectID) const {
  assertIDValidity(physObjectID);
  return existingObjects_.at(physObjectID)->getAngularDamping();
}
std::shared_ptr<esp::geo::VoxelWrapper> PhysicsManager::getObjectVoxelization(
    const int physObjectID) const {
  assertIDValidity(physObjectID);
  return existingObjects_.at(physObjectID)->getVoxelization();
}

std::shared_ptr<esp::geo::VoxelWrapper> PhysicsManager::getStageVoxelization()
    const {
  return staticStageObject_->getVoxelization();
}

void PhysicsManager::setObjectBBDraw(int physObjectID,
                                     DrawableGroup* drawables,
                                     bool drawBB) {
  assertIDValidity(physObjectID);
  if (existingObjects_.at(physObjectID)->BBNode_ && !drawBB) {
    // destroy the node
    delete existingObjects_.at(physObjectID)->BBNode_;
    existingObjects_.at(physObjectID)->BBNode_ = nullptr;
  } else if (drawBB && existingObjects_.at(physObjectID)->visualNode_) {
    // add a new BBNode
    Magnum::Vector3 scale = existingObjects_.at(physObjectID)
                                ->visualNode_->getCumulativeBB()
                                .size() /
                            2.0;
    existingObjects_.at(physObjectID)->BBNode_ =
        &existingObjects_.at(physObjectID)->visualNode_->createChild();
    existingObjects_.at(physObjectID)->BBNode_->MagnumObject::setScaling(scale);
    existingObjects_.at(physObjectID)
        ->BBNode_->MagnumObject::setTranslation(
            existingObjects_[physObjectID]
                ->visualNode_->getCumulativeBB()
                .center());
    resourceManager_.addPrimitiveToDrawables(
        0, *existingObjects_.at(physObjectID)->BBNode_, drawables);
  }
}

void PhysicsManager::setObjectVoxelizationDraw(int physObjectID,
                                               const std::string& gridName,
                                               DrawableGroup* drawables,
                                               bool drawVoxelization) {
  assertIDValidity(physObjectID);
  setVoxelizationDraw(gridName,
                      static_cast<esp::physics::RigidBase*>(
                          existingObjects_.at(physObjectID).get()),
                      drawables, drawVoxelization);
}

void PhysicsManager::setStageVoxelizationDraw(const std::string& gridName,
                                              DrawableGroup* drawables,
                                              bool drawVoxelization) {
  setVoxelizationDraw(
      gridName, static_cast<esp::physics::RigidBase*>(staticStageObject_.get()),
      drawables, drawVoxelization);
}

void PhysicsManager::setVoxelizationDraw(const std::string& gridName,
                                         esp::physics::RigidBase* rigidBase,
                                         DrawableGroup* drawables,
                                         bool drawVoxelization) {
  if (rigidBase->VoxelNode_ && !drawVoxelization) {
    // destroy the node
    delete rigidBase->VoxelNode_;
    rigidBase->VoxelNode_ = nullptr;

  } else if (drawVoxelization && rigidBase->visualNode_) {
    if (rigidBase->VoxelNode_) {
      // if the VoxelNode is already rendering something, destroy it.
      delete rigidBase->VoxelNode_;
    }

    // re-create the voxel node
    rigidBase->VoxelNode_ = &rigidBase->visualNode_->createChild();

    esp::geo::VoxelWrapper* voxelWrapper_ = rigidBase->voxelWrapper.get();
    gfx::Drawable::Flags meshAttributeFlags{};
    resourceManager_.createDrawable(
        voxelWrapper_->getVoxelGrid()->getMeshGL(gridName), meshAttributeFlags,
        *rigidBase->VoxelNode_, DEFAULT_LIGHTING_KEY,
        PER_VERTEX_OBJECT_ID_MATERIAL_KEY, drawables);

    // If the RigidBase is a stage, need to set the BB to make culling work.
    if (dynamic_cast<esp::physics::RigidStage*>(rigidBase) != nullptr) {
      // set bounding box for the node to be the bb computed by vhacd
      Mn::Range3D bb{rigidBase->voxelWrapper->getVoxelGrid()->getOffset(),
                     rigidBase->voxelWrapper->getVoxelGrid()->getMaxOffset()};
      rigidBase->VoxelNode_->setMeshBB(bb);
      //
      rigidBase->node().computeCumulativeBB();
    }
  }
}

const scene::SceneNode& PhysicsManager::getObjectSceneNode(
    int physObjectID) const {
  assertIDValidity(physObjectID);
  return existingObjects_.at(physObjectID)->getSceneNode();
}

scene::SceneNode& PhysicsManager::getObjectSceneNode(int physObjectID) {
  assertIDValidity(physObjectID);
  return const_cast<scene::SceneNode&>(
      existingObjects_.at(physObjectID)->getSceneNode());
}

const scene::SceneNode& PhysicsManager::getObjectVisualSceneNode(
    int physObjectID) const {
  assertIDValidity(physObjectID);
  return *existingObjects_.at(physObjectID)->visualNode_;
}

std::vector<scene::SceneNode*> PhysicsManager::getObjectVisualSceneNodes(
    const int physObjectID) const {
  assertIDValidity(physObjectID);
  return existingObjects_.at(physObjectID)->visualNodes_;
}

void PhysicsManager::setSemanticId(const int physObjectID,
                                   uint32_t semanticId) {
  assertIDValidity(physObjectID);
  existingObjects_.at(physObjectID)->setSemanticId(semanticId);
}

}  // namespace physics
}  // namespace esp<|MERGE_RESOLUTION|>--- conflicted
+++ resolved
@@ -141,7 +141,6 @@
   }
 }
 
-<<<<<<< HEAD
 void PhysicsManager::removeArticulatedObject(int physObjectID) {
   CHECK(existingArticulatedObjects_.count(physObjectID));
   scene::SceneNode* objectNode =
@@ -155,10 +154,7 @@
   delete objectNode;
 }
 
-bool PhysicsManager::setObjectMotionType(const int physObjectID,
-=======
 void PhysicsManager::setObjectMotionType(const int physObjectID,
->>>>>>> 30a8e290
                                          MotionType mt) {
   assertIDValidity(physObjectID);
   existingObjects_.at(physObjectID)->setMotionType(mt);
