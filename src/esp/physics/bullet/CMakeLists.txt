--- conflicted
+++ resolved
@@ -15,12 +15,9 @@
   BulletRigidObject.h
   BulletRigidStage.cpp
   BulletRigidStage.h
-<<<<<<< HEAD
   BulletURDFImporter.cpp
   BulletURDFImporter.h
-=======
   objectWrappers/ManagedBulletRigidObject.h
->>>>>>> ec773471
 )
 
 target_link_libraries(
