--- conflicted
+++ resolved
@@ -128,19 +128,12 @@
     if (twoSceneGraphs) {
       VisualSensor::MoveSemanticSensorNodeHelper helper(*this, sim);
       cubeMap_->renderToTexture(*cubeMapCamera_,
-<<<<<<< HEAD
-                                sim.getActiveSemanticSceneGraph(), "", flags);
-    } else {
-      cubeMap_->renderToTexture(*cubeMapCamera_,
-                                sim.getActiveSemanticSceneGraph(), "", flags);
-=======
                                 sim.getActiveSemanticSceneGraph(),
                                 defaultDrawableGroupName, flags);
     } else {
       cubeMap_->renderToTexture(*cubeMapCamera_,
                                 sim.getActiveSemanticSceneGraph(),
                                 defaultDrawableGroupName, flags);
->>>>>>> 4ceb3124
     }
 
     if (twoSceneGraphs) {
@@ -151,28 +144,12 @@
       flags &= ~gfx::RenderCamera::Flag::ClearColor;
       flags &= ~gfx::RenderCamera::Flag::ClearDepth;
       flags &= ~gfx::RenderCamera::Flag::ClearObjectId;
-<<<<<<< HEAD
-      cubeMap_->renderToTexture(*cubeMapCamera_, sim.getActiveSceneGraph(), "",
-                                flags);
-    }
-  } else {
-    // XXX
-    /*
-    if (cubeMapSensorBaseSpec_->sensorType == SensorType::Depth) {
-      cubeMap_->renderToTexture(*cubeMapCamera_, sim.getActiveSceneGraph(),
-                                "static-shadow-map", flags);
-    } else
-    */
-    cubeMap_->renderToTexture(*cubeMapCamera_, sim.getActiveSceneGraph(), "",
-                              flags);
-=======
       cubeMap_->renderToTexture(*cubeMapCamera_, sim.getActiveSceneGraph(),
                                 defaultDrawableGroupName, flags);
     }
   } else {
     cubeMap_->renderToTexture(*cubeMapCamera_, sim.getActiveSceneGraph(),
                               defaultDrawableGroupName, flags);
->>>>>>> 4ceb3124
   }
 
   return true;
