// Copyright (c) Facebook, Inc. and its affiliates.
// This source code is licensed under the MIT license found in the
// LICENSE file in the root directory of this source tree.

#ifndef ESP_SENSOR_CAMERASENSOR_H_
#define ESP_SENSOR_CAMERASENSOR_H_

#include <Magnum/Math/ConfigurationValue.h>
#include "VisualSensor.h"
#include "esp/core/esp.h"

namespace esp {
namespace sensor {

class CameraSensor : public VisualSensor {
 public:
  // constructor: the status of the camera sensor is "valid" after
  // construction;
  // user can use them immediately
  explicit CameraSensor(scene::SceneNode& cameraNode,
                        const SensorSpec::ptr& spec);
  virtual ~CameraSensor() {}

  /** @brief Updates this sensor's SensorSpec spec_ to reflect the passed new
   * values
   *  @param[in] spec Instance of SensorSpec that sensor will use to update its
   * own SensorSpec
   */
  void setProjectionParameters(const SensorSpec::ptr& spec);

  /** @brief Returns pointer to member RenderCamera that CameraSensor will use
   * for rendering
   */
  virtual gfx::RenderCamera* getRenderCamera() override;

  /**
   * @brief Draws an observation to the frame buffer using simulator's renderer,
   * then reads the observation to the sensor's memory buffer
   * @return true if success, otherwise false (e.g., failed to draw or read
   * observation)
   * @param[in] sim Instance of Simulator class for which the observation needs
   *                to be drawn, obs Instance of Observation class in which the
   * observation will be stored
   */
  virtual bool getObservation(sim::Simulator& sim, Observation& obs) override;

  /**
   * @brief Updates ObservationSpace space with spaceType, shape, and dataType
   * of this sensor. The information in space is later used to resize the
   * sensor's memory buffer if sensor is resized.
   * @return true if success, otherwise false
   * @param[in] space Instance of ObservationSpace class which will be updated
   * with information from this sensor
   */
  virtual bool getObservationSpace(ObservationSpace& space) override;

<<<<<<< HEAD
=======
  /**
   * @brief Display next observation from Simulator on default frame buffer
   * @param[in] sim Instance of Simulator class for which the observation needs
   *                to be displayed
   * @return Whether the display process was successful or not
   */
  virtual bool displayObservation(sim::Simulator& sim) override;

>>>>>>> 96f5fa10
  /**
   * @brief Returns the parameters needed to unproject depth for this sensor's
   * perspective projection model.
   * See @ref gfx::calculateDepthUnprojection
   */
  virtual Corrade::Containers::Optional<Magnum::Vector2> depthUnprojection()
      const override;

  /**
   * @brief Draw an observation to the frame buffer using simulator's renderer
   * @return true if success, otherwise false (e.g., frame buffer is not set)
   * @param[in] sim Instance of Simulator class for which the observation needs
   *                to be drawn
   */
  virtual bool drawObservation(sim::Simulator& sim) override;

  /**
   * @brief Modify the zoom matrix for perspective and ortho cameras
   * @param factor Modification amount.
   */
  void modifyZoom(float factor) {
    zoomMatrix_ =
        Magnum::Matrix4::scaling({factor, factor, 1.0f}) * zoomMatrix_;
    recomputeProjectionMatrix();
  }

  /**
   * @brief Resets the zoom on this CameraSensor to reflect current sensor spec
   * values.
   */
  void resetZoom() {
    zoomMatrix_ = Magnum::Matrix4(Magnum::Math::IdentityInit);
    recomputeProjectionMatrix();
  }

  // ======== Accessors ========

  /**
   * @brief Sets the FOV for this CameraSensor.  Only consumed by
   * pinhole/perspective cameras.
   * @param FOV desired FOV to set.
   */
  void setFOV(Mn::Deg FOV) {
    spec_->parameters.at("hfov") =
        Corrade::Utility::ConfigurationValue<Mn::Deg>::toString(
            FOV, Corrade::Utility::ConfigurationValueFlags());
    if (spec_->sensorSubType != SensorSubType::Pinhole) {
      LOG(INFO)
          << "CameraSensor::setFOV : Only Perspective-base CameraSensors use "
             "FOV. Specified value saved but will not be consumed by this "
             "CameraSensor.";
    }
    recomputeBaseProjectionMatrix();
  }  // CameraSensor::setFOV

  /**
   * @brief Returns the FOV of this CameraSensor
   */
  Mn::Deg getFOV() const {
    float fov = std::atof(spec_->parameters.at("hfov").c_str());
    return Mn::Deg{fov};
  }

  /**
   * @brief Sets camera type and calculates appropriate size vector for
   * display.
   */
  void setCameraType(const SensorSubType& _cameraType) {
    spec_->sensorSubType = _cameraType;
    recomputeBaseProjectionMatrix();
  }  // CameraSensor::setCameraType

  /**
   * @brief Returns the camera type of this Sensor
   */
  SensorSubType getCameraType() const { return spec_->sensorSubType; }

  /**
   * @brief Sets width of this sensor's view port
   */
  void setWidth(int _width) {
    spec_->resolution[1] = _width;
    width_ = _width;
    recomputeBaseProjectionMatrix();
  }
  int getWidth() const { return width_; }

  /**
   * @brief Sets height of this sensor's view port
   */
  void setHeight(int _height) {
    spec_->resolution[0] = _height;
    height_ = _height;
    recomputeBaseProjectionMatrix();
  }
  int getHeight() const { return height_; }

  /**
   * @brief Sets near plane distance.
   */
  void setNear(float _near) {
    spec_->parameters.at("near") = std::to_string(_near);
    near_ = _near;
    recomputeBaseProjectionMatrix();
  }
  float getNear() { return near_; }

  /**
   * @brief Sets far plane distance.
   */
  void setFar(float _far) {
    spec_->parameters.at("far") = std::to_string(_far);
    far_ = _far;
    recomputeBaseProjectionMatrix();
  }
  float getFar() { return far_; }

 protected:
  /**
   * @brief Recalculate the base projection matrix, based on camera type and
   * display size. This should be called only when camera type, size or
   * clipping planes change.
   */
  void recomputeBaseProjectionMatrix();

  /**
   * @brief Recalculate the projection Matrix used by this Camera Sensor,
   * which should be recomputeulated @ref zoomMatrix_ or @ref baseProjMatrix_
   * change.
   */
  void recomputeProjectionMatrix();

  /**
   * @brief Read the observation that was rendered by the simulator
   * @param[in,out] obs Instance of Observation class in which the observation
   * will be stored
   */
  virtual void readObservation(Observation& obs);

  /**
   * @brief This camera's projection matrix. Should be recomputeulated every
   * time size changes.
   */
  Magnum::Matrix4 projectionMatrix_;

  /**
   * @brief A base projection matrix based on camera's type and display size.
   */
  Magnum::Matrix4 baseProjMatrix_;

  /**
   * @brief A matrix to determine the zoom for the projection.
   */
  Magnum::Matrix4 zoomMatrix_;

  /** @brief projection parameters
   */

  /** @brief canvas width
   */
  int width_ = 640;

  /** @brief canvas height
   */
  int height_ = 480;

  /** @brief near clipping plane
   */
  float near_ = 0.001f;

  /** @brief far clipping plane
   */
  float far_ = 1000.0f;

  /** @brief size of near plane
   */
  Mn::Vector2 nearPlaneSize_;

  /** @brief raw pointer to member RenderCamera that CameraSensor will use for
   * rendering
   */
  gfx::RenderCamera* renderCamera_;

 public:
  ESP_SMART_POINTERS(CameraSensor)
};

}  // namespace sensor
}  // namespace esp

#endif  // ESP_SENSOR_CAMERASENSOR_H_<|MERGE_RESOLUTION|>--- conflicted
+++ resolved
@@ -54,17 +54,6 @@
    */
   virtual bool getObservationSpace(ObservationSpace& space) override;
 
-<<<<<<< HEAD
-=======
-  /**
-   * @brief Display next observation from Simulator on default frame buffer
-   * @param[in] sim Instance of Simulator class for which the observation needs
-   *                to be displayed
-   * @return Whether the display process was successful or not
-   */
-  virtual bool displayObservation(sim::Simulator& sim) override;
-
->>>>>>> 96f5fa10
   /**
    * @brief Returns the parameters needed to unproject depth for this sensor's
    * perspective projection model.
